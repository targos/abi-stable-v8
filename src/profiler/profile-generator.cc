// Copyright 2012 the V8 project authors. All rights reserved.
// Use of this source code is governed by a BSD-style license that can be
// found in the LICENSE file.

#include "src/profiler/profile-generator.h"

#include <algorithm>

#include "include/v8-profiler.h"
#include "src/base/lazy-instance.h"
#include "src/codegen/source-position.h"
#include "src/objects/shared-function-info-inl.h"
#include "src/profiler/cpu-profiler.h"
#include "src/profiler/profile-generator-inl.h"
#include "src/profiler/profiler-stats.h"
#include "src/tracing/trace-event.h"
#include "src/tracing/traced-value.h"

namespace v8 {
namespace internal {

void SourcePositionTable::SetPosition(int pc_offset, int line,
                                      int inlining_id) {
  DCHECK_GE(pc_offset, 0);
  DCHECK_GT(line, 0);  // The 1-based number of the source line.
  // It's possible that we map multiple source positions to a pc_offset in
  // optimized code. Usually these map to the same line, so there is no
  // difference here as we only store line number and not line/col in the form
  // of a script offset. Ignore any subsequent sets to the same offset.
  if (!pc_offsets_to_lines_.empty() &&
      pc_offsets_to_lines_.back().pc_offset == pc_offset) {
    return;
  }
  // Check that we are inserting in ascending order, so that the vector remains
  // sorted.
  DCHECK(pc_offsets_to_lines_.empty() ||
         pc_offsets_to_lines_.back().pc_offset < pc_offset);
  if (pc_offsets_to_lines_.empty() ||
      pc_offsets_to_lines_.back().line_number != line ||
      pc_offsets_to_lines_.back().inlining_id != inlining_id) {
    pc_offsets_to_lines_.push_back({pc_offset, line, inlining_id});
  }
}

int SourcePositionTable::GetSourceLineNumber(int pc_offset) const {
  if (pc_offsets_to_lines_.empty()) {
    return v8::CpuProfileNode::kNoLineNumberInfo;
  }
  auto it = std::lower_bound(
      pc_offsets_to_lines_.begin(), pc_offsets_to_lines_.end(),
      SourcePositionTuple{pc_offset, 0, SourcePosition::kNotInlined});
  if (it != pc_offsets_to_lines_.begin()) --it;
  return it->line_number;
}

int SourcePositionTable::GetInliningId(int pc_offset) const {
  if (pc_offsets_to_lines_.empty()) {
    return SourcePosition::kNotInlined;
  }
  auto it = std::lower_bound(
      pc_offsets_to_lines_.begin(), pc_offsets_to_lines_.end(),
      SourcePositionTuple{pc_offset, 0, SourcePosition::kNotInlined});
  if (it != pc_offsets_to_lines_.begin()) --it;
  return it->inlining_id;
}

void SourcePositionTable::print() const {
  base::OS::Print(" - source position table at %p\n", this);
  for (const SourcePositionTuple& pos_info : pc_offsets_to_lines_) {
    base::OS::Print("    %d --> line_number: %d inlining_id: %d\n",
                    pos_info.pc_offset, pos_info.line_number,
                    pos_info.inlining_id);
  }
}

const char* const CodeEntry::kEmptyResourceName = "";
const char* const CodeEntry::kEmptyBailoutReason = "";
const char* const CodeEntry::kNoDeoptReason = "";

const char* const CodeEntry::kProgramEntryName = "(program)";
const char* const CodeEntry::kIdleEntryName = "(idle)";
const char* const CodeEntry::kGarbageCollectorEntryName = "(garbage collector)";
const char* const CodeEntry::kUnresolvedFunctionName = "(unresolved function)";
const char* const CodeEntry::kRootEntryName = "(root)";

// static
CodeEntry* CodeEntry::program_entry() {
  static base::LeakyObject<CodeEntry> kProgramEntry(
      CodeEventListener::FUNCTION_TAG, CodeEntry::kProgramEntryName,
      CodeEntry::kEmptyResourceName, v8::CpuProfileNode::kNoLineNumberInfo,
      v8::CpuProfileNode::kNoColumnNumberInfo, nullptr, false,
      CodeEntry::CodeType::OTHER);
  return kProgramEntry.get();
}

// static
CodeEntry* CodeEntry::idle_entry() {
  static base::LeakyObject<CodeEntry> kIdleEntry(
      CodeEventListener::FUNCTION_TAG, CodeEntry::kIdleEntryName,
      CodeEntry::kEmptyResourceName, v8::CpuProfileNode::kNoLineNumberInfo,
      v8::CpuProfileNode::kNoColumnNumberInfo, nullptr, false,
      CodeEntry::CodeType::OTHER);
  return kIdleEntry.get();
}

// static
CodeEntry* CodeEntry::gc_entry() {
  static base::LeakyObject<CodeEntry> kGcEntry(
      CodeEventListener::BUILTIN_TAG, CodeEntry::kGarbageCollectorEntryName,
      CodeEntry::kEmptyResourceName, v8::CpuProfileNode::kNoLineNumberInfo,
      v8::CpuProfileNode::kNoColumnNumberInfo, nullptr, false,
      CodeEntry::CodeType::OTHER);
  return kGcEntry.get();
}

// static
CodeEntry* CodeEntry::unresolved_entry() {
  static base::LeakyObject<CodeEntry> kUnresolvedEntry(
      CodeEventListener::FUNCTION_TAG, CodeEntry::kUnresolvedFunctionName,
      CodeEntry::kEmptyResourceName, v8::CpuProfileNode::kNoLineNumberInfo,
      v8::CpuProfileNode::kNoColumnNumberInfo, nullptr, false,
      CodeEntry::CodeType::OTHER);
  return kUnresolvedEntry.get();
}

// static
CodeEntry* CodeEntry::root_entry() {
  static base::LeakyObject<CodeEntry> kRootEntry(
      CodeEventListener::FUNCTION_TAG, CodeEntry::kRootEntryName,
      CodeEntry::kEmptyResourceName, v8::CpuProfileNode::kNoLineNumberInfo,
      v8::CpuProfileNode::kNoColumnNumberInfo, nullptr, false,
      CodeEntry::CodeType::OTHER);
  return kRootEntry.get();
}

uint32_t CodeEntry::GetHash() const {
  uint32_t hash = 0;
  if (script_id_ != v8::UnboundScript::kNoScriptId) {
    hash ^= ComputeUnseededHash(static_cast<uint32_t>(script_id_));
    hash ^= ComputeUnseededHash(static_cast<uint32_t>(position_));
  } else {
    hash ^= ComputeUnseededHash(
        static_cast<uint32_t>(reinterpret_cast<uintptr_t>(name_)));
    hash ^= ComputeUnseededHash(
        static_cast<uint32_t>(reinterpret_cast<uintptr_t>(resource_name_)));
    hash ^= ComputeUnseededHash(line_number_);
  }
  return hash;
}

bool CodeEntry::IsSameFunctionAs(const CodeEntry* entry) const {
  if (this == entry) return true;
  if (script_id_ != v8::UnboundScript::kNoScriptId) {
    return script_id_ == entry->script_id_ && position_ == entry->position_;
  }
  return name_ == entry->name_ && resource_name_ == entry->resource_name_ &&
         line_number_ == entry->line_number_;
}

void CodeEntry::SetBuiltinId(Builtin id) {
  bit_field_ = TagField::update(bit_field_, CodeEventListener::BUILTIN_TAG);
  bit_field_ = BuiltinField::update(bit_field_, id);
}

int CodeEntry::GetSourceLine(int pc_offset) const {
  if (line_info_) return line_info_->GetSourceLineNumber(pc_offset);
  return v8::CpuProfileNode::kNoLineNumberInfo;
}

void CodeEntry::SetInlineStacks(
    std::unordered_set<CodeEntry*, Hasher, Equals> inline_entries,
    std::unordered_map<int, std::vector<CodeEntryAndLineNumber>>
        inline_stacks) {
  EnsureRareData()->inline_entries_ = std::move(inline_entries);
  rare_data_->inline_stacks_ = std::move(inline_stacks);
}

const std::vector<CodeEntryAndLineNumber>* CodeEntry::GetInlineStack(
    int pc_offset) const {
  if (!line_info_) return nullptr;

  int inlining_id = line_info_->GetInliningId(pc_offset);
  if (inlining_id == SourcePosition::kNotInlined) return nullptr;
  DCHECK(rare_data_);

  auto it = rare_data_->inline_stacks_.find(inlining_id);
  return it != rare_data_->inline_stacks_.end() ? &it->second : nullptr;
}

void CodeEntry::set_deopt_info(
    const char* deopt_reason, int deopt_id,
    std::vector<CpuProfileDeoptFrame> inlined_frames) {
  DCHECK(!has_deopt_info());
  RareData* rare_data = EnsureRareData();
  rare_data->deopt_reason_ = deopt_reason;
  rare_data->deopt_id_ = deopt_id;
  rare_data->deopt_inlined_frames_ = std::move(inlined_frames);
}

void CodeEntry::FillFunctionInfo(SharedFunctionInfo shared) {
  if (!shared.script().IsScript()) return;
  Script script = Script::cast(shared.script());
  set_script_id(script.id());
  set_position(shared.StartPosition());
  if (shared.optimization_disabled()) {
    set_bailout_reason(GetBailoutReason(shared.disable_optimization_reason()));
  }
}

CpuProfileDeoptInfo CodeEntry::GetDeoptInfo() {
  DCHECK(has_deopt_info());

  CpuProfileDeoptInfo info;
  info.deopt_reason = rare_data_->deopt_reason_;
  DCHECK_NE(kNoDeoptimizationId, rare_data_->deopt_id_);
  if (rare_data_->deopt_inlined_frames_.empty()) {
    info.stack.push_back(CpuProfileDeoptFrame(
        {script_id_, static_cast<size_t>(std::max(0, position()))}));
  } else {
    info.stack = rare_data_->deopt_inlined_frames_;
  }
  return info;
}

CodeEntry::RareData* CodeEntry::EnsureRareData() {
  if (!rare_data_) {
    rare_data_.reset(new RareData());
  }
  return rare_data_.get();
}

void CodeEntry::ReleaseStrings(StringsStorage& strings) {
  DCHECK_EQ(ref_count_, 0UL);

  if (name_) {
    strings.Release(name_);
    name_ = nullptr;
  }
  if (resource_name_) {
    strings.Release(resource_name_);
    resource_name_ = nullptr;
  }
}

void CodeEntry::print() const {
  base::OS::Print("CodeEntry: at %p\n", this);

  base::OS::Print(" - name: %s\n", name_);
  base::OS::Print(" - resource_name: %s\n", resource_name_);
  base::OS::Print(" - line_number: %d\n", line_number_);
  base::OS::Print(" - column_number: %d\n", column_number_);
  base::OS::Print(" - script_id: %d\n", script_id_);
  base::OS::Print(" - position: %d\n", position_);

  if (line_info_) {
    line_info_->print();
  }

  if (rare_data_) {
    base::OS::Print(" - deopt_reason: %s\n", rare_data_->deopt_reason_);
    base::OS::Print(" - bailout_reason: %s\n", rare_data_->bailout_reason_);
    base::OS::Print(" - deopt_id: %d\n", rare_data_->deopt_id_);

    if (!rare_data_->inline_stacks_.empty()) {
      base::OS::Print(" - inline stacks:\n");
      for (auto it = rare_data_->inline_stacks_.begin();
           it != rare_data_->inline_stacks_.end(); it++) {
        base::OS::Print("    inlining_id: [%d]\n", it->first);
        for (const auto& e : it->second) {
          base::OS::Print("     %s --> %d\n", e.code_entry->name(),
                          e.line_number);
        }
      }
    } else {
      base::OS::Print(" - inline stacks: (empty)\n");
    }

    if (!rare_data_->deopt_inlined_frames_.empty()) {
      base::OS::Print(" - deopt inlined frames:\n");
      for (const CpuProfileDeoptFrame& frame :
           rare_data_->deopt_inlined_frames_) {
        base::OS::Print("script_id: %d position: %zu\n", frame.script_id,
                        frame.position);
      }
    } else {
      base::OS::Print(" - deopt inlined frames: (empty)\n");
    }
  }
  base::OS::Print("\n");
}

ProfileNode::~ProfileNode() {
  if (tree_->code_entries()) tree_->code_entries()->DecRef(entry_);
}

CpuProfileNode::SourceType ProfileNode::source_type() const {
  // Handle metadata and VM state code entry types.
  if (entry_ == CodeEntry::program_entry() ||
      entry_ == CodeEntry::idle_entry() || entry_ == CodeEntry::gc_entry() ||
      entry_ == CodeEntry::root_entry()) {
    return CpuProfileNode::kInternal;
  }
  if (entry_ == CodeEntry::unresolved_entry())
    return CpuProfileNode::kUnresolved;

  // Otherwise, resolve based on logger tag.
  switch (entry_->tag()) {
    case CodeEventListener::EVAL_TAG:
    case CodeEventListener::SCRIPT_TAG:
    case CodeEventListener::LAZY_COMPILE_TAG:
    case CodeEventListener::FUNCTION_TAG:
      return CpuProfileNode::kScript;
    case CodeEventListener::BUILTIN_TAG:
    case CodeEventListener::HANDLER_TAG:
    case CodeEventListener::BYTECODE_HANDLER_TAG:
    case CodeEventListener::NATIVE_FUNCTION_TAG:
    case CodeEventListener::NATIVE_SCRIPT_TAG:
    case CodeEventListener::NATIVE_LAZY_COMPILE_TAG:
      return CpuProfileNode::kBuiltin;
    case CodeEventListener::CALLBACK_TAG:
      return CpuProfileNode::kCallback;
    case CodeEventListener::REG_EXP_TAG:
    case CodeEventListener::STUB_TAG:
    case CodeEventListener::CODE_CREATION_EVENT:
    case CodeEventListener::CODE_DISABLE_OPT_EVENT:
    case CodeEventListener::CODE_MOVE_EVENT:
    case CodeEventListener::CODE_DELETE_EVENT:
    case CodeEventListener::CODE_MOVING_GC:
    case CodeEventListener::SHARED_FUNC_MOVE_EVENT:
    case CodeEventListener::SNAPSHOT_CODE_NAME_EVENT:
    case CodeEventListener::TICK_EVENT:
    case CodeEventListener::NUMBER_OF_LOG_EVENTS:
      return CpuProfileNode::kInternal;
  }
}

void ProfileNode::CollectDeoptInfo(CodeEntry* entry) {
  deopt_infos_.push_back(entry->GetDeoptInfo());
  entry->clear_deopt_info();
}

ProfileNode* ProfileNode::FindChild(CodeEntry* entry, int line_number) {
  auto map_entry = children_.find({entry, line_number});
  return map_entry != children_.end() ? map_entry->second : nullptr;
}

ProfileNode* ProfileNode::FindOrAddChild(CodeEntry* entry, int line_number) {
  auto map_entry = children_.find({entry, line_number});
  if (map_entry == children_.end()) {
    ProfileNode* node = new ProfileNode(tree_, entry, this, line_number);
    children_[{entry, line_number}] = node;
    children_list_.push_back(node);
    return node;
  } else {
    return map_entry->second;
  }
}


void ProfileNode::IncrementLineTicks(int src_line) {
  if (src_line == v8::CpuProfileNode::kNoLineNumberInfo) return;
  // Increment a hit counter of a certain source line.
  // Add a new source line if not found.
  auto map_entry = line_ticks_.find(src_line);
  if (map_entry == line_ticks_.end()) {
    line_ticks_[src_line] = 1;
  } else {
    line_ticks_[src_line]++;
  }
}


bool ProfileNode::GetLineTicks(v8::CpuProfileNode::LineTick* entries,
                               unsigned int length) const {
  if (entries == nullptr || length == 0) return false;

  unsigned line_count = static_cast<unsigned>(line_ticks_.size());

  if (line_count == 0) return true;
  if (length < line_count) return false;

  v8::CpuProfileNode::LineTick* entry = entries;

  for (auto p = line_ticks_.begin(); p != line_ticks_.end(); p++, entry++) {
    entry->line = p->first;
    entry->hit_count = p->second;
  }

  return true;
}

void ProfileNode::Print(int indent) const {
  int line_number = line_number_ != 0 ? line_number_ : entry_->line_number();
  base::OS::Print("%5u %*s %s:%d %d %d #%d", self_ticks_, indent, "",
                  entry_->name(), line_number, source_type(),
                  entry_->script_id(), id());
  if (entry_->resource_name()[0] != '\0')
    base::OS::Print(" %s:%d", entry_->resource_name(), entry_->line_number());
  base::OS::Print("\n");
  for (const CpuProfileDeoptInfo& info : deopt_infos_) {
    base::OS::Print(
        "%*s;;; deopted at script_id: %d position: %zu with reason '%s'.\n",
        indent + 10, "", info.stack[0].script_id, info.stack[0].position,
        info.deopt_reason);
    for (size_t index = 1; index < info.stack.size(); ++index) {
      base::OS::Print("%*s;;;     Inline point: script_id %d position: %zu.\n",
                      indent + 10, "", info.stack[index].script_id,
                      info.stack[index].position);
    }
  }
  const char* bailout_reason = entry_->bailout_reason();
  if (bailout_reason != GetBailoutReason(BailoutReason::kNoReason) &&
      bailout_reason != CodeEntry::kEmptyBailoutReason) {
    base::OS::Print("%*s bailed out due to '%s'\n", indent + 10, "",
                    bailout_reason);
  }
  for (auto child : children_) {
    child.second->Print(indent + 2);
  }
}

class DeleteNodesCallback {
 public:
  void BeforeTraversingChild(ProfileNode*, ProfileNode*) { }

  void AfterAllChildrenTraversed(ProfileNode* node) {
    delete node;
  }

  void AfterChildTraversed(ProfileNode*, ProfileNode*) { }
};

ProfileTree::ProfileTree(Isolate* isolate, CodeEntryStorage* storage)
    : next_node_id_(1),
      isolate_(isolate),
      code_entries_(storage),
      root_(new ProfileNode(this, CodeEntry::root_entry(), nullptr)) {}

ProfileTree::~ProfileTree() {
  DeleteNodesCallback cb;
  TraverseDepthFirst(&cb);
}

ProfileNode* ProfileTree::AddPathFromEnd(const std::vector<CodeEntry*>& path,
                                         int src_line, bool update_stats) {
  ProfileNode* node = root_;
  CodeEntry* last_entry = nullptr;
  for (auto it = path.rbegin(); it != path.rend(); ++it) {
    if (*it == nullptr) continue;
    last_entry = *it;
    node = node->FindOrAddChild(*it, v8::CpuProfileNode::kNoLineNumberInfo);
  }
  if (last_entry && last_entry->has_deopt_info()) {
    node->CollectDeoptInfo(last_entry);
  }
  if (update_stats) {
    node->IncrementSelfTicks();
    if (src_line != v8::CpuProfileNode::kNoLineNumberInfo) {
      node->IncrementLineTicks(src_line);
    }
  }
  return node;
}

ProfileNode* ProfileTree::AddPathFromEnd(const ProfileStackTrace& path,
                                         int src_line, bool update_stats,
                                         ProfilingMode mode) {
  ProfileNode* node = root_;
  CodeEntry* last_entry = nullptr;
  int parent_line_number = v8::CpuProfileNode::kNoLineNumberInfo;
  for (auto it = path.rbegin(); it != path.rend(); ++it) {
    if (it->code_entry == nullptr) continue;
    last_entry = it->code_entry;
    node = node->FindOrAddChild(it->code_entry, parent_line_number);
    parent_line_number = mode == ProfilingMode::kCallerLineNumbers
                             ? it->line_number
                             : v8::CpuProfileNode::kNoLineNumberInfo;
  }
  if (last_entry && last_entry->has_deopt_info()) {
    node->CollectDeoptInfo(last_entry);
  }
  if (update_stats) {
    node->IncrementSelfTicks();
    if (src_line != v8::CpuProfileNode::kNoLineNumberInfo) {
      node->IncrementLineTicks(src_line);
    }
  }
  return node;
}

class Position {
 public:
  explicit Position(ProfileNode* node)
      : node(node), child_idx_(0) { }
  V8_INLINE ProfileNode* current_child() {
    return node->children()->at(child_idx_);
  }
  V8_INLINE bool has_current_child() {
    return child_idx_ < static_cast<int>(node->children()->size());
  }
  V8_INLINE void next_child() { ++child_idx_; }

  ProfileNode* node;
 private:
  int child_idx_;
};


// Non-recursive implementation of a depth-first post-order tree traversal.
template <typename Callback>
void ProfileTree::TraverseDepthFirst(Callback* callback) {
  std::vector<Position> stack;
  stack.emplace_back(root_);
  while (stack.size() > 0) {
    Position& current = stack.back();
    if (current.has_current_child()) {
      callback->BeforeTraversingChild(current.node, current.current_child());
      stack.emplace_back(current.current_child());
    } else {
      callback->AfterAllChildrenTraversed(current.node);
      if (stack.size() > 1) {
        Position& parent = stack[stack.size() - 2];
        callback->AfterChildTraversed(parent.node, current.node);
        parent.next_child();
      }
      // Remove child from the stack.
      stack.pop_back();
    }
  }
}

using v8::tracing::TracedValue;

std::atomic<uint32_t> CpuProfile::last_id_;

CpuProfile::CpuProfile(CpuProfiler* profiler, const char* title,
                       CpuProfilingOptions options,
                       std::unique_ptr<DiscardedSamplesDelegate> delegate)
    : title_(title),
      options_(options),
      delegate_(std::move(delegate)),
      start_time_(base::TimeTicks::HighResolutionNow()),
      top_down_(profiler->isolate(), profiler->code_entries()),
      profiler_(profiler),
      streaming_next_sample_(0),
      id_(++last_id_) {
  // The startTime timestamp is not converted to Perfetto's clock domain and
  // will get out of sync with other timestamps Perfetto knows about, including
  // the automatic trace event "ts" timestamp. startTime is included for
  // backward compatibility with the tracing protocol but the value of "ts"
  // should be used instead (it is recorded nearly immediately after).
  auto value = TracedValue::Create();
  value->SetDouble("startTime", start_time_.since_origin().InMicroseconds());
  TRACE_EVENT_SAMPLE_WITH_ID1(TRACE_DISABLED_BY_DEFAULT("v8.cpu_profiler"),
                              "Profile", id_, "data", std::move(value));
}

bool CpuProfile::CheckSubsample(base::TimeDelta source_sampling_interval) {
  DCHECK_GE(source_sampling_interval, base::TimeDelta());

  // If the sampling source's sampling interval is 0, record as many samples
  // are possible irrespective of the profile's sampling interval. Manually
  // taken samples (via CollectSample) fall into this case as well.
  if (source_sampling_interval.IsZero()) return true;

  next_sample_delta_ -= source_sampling_interval;
  if (next_sample_delta_ <= base::TimeDelta()) {
    next_sample_delta_ =
        base::TimeDelta::FromMicroseconds(options_.sampling_interval_us());
    return true;
  }
  return false;
}

void CpuProfile::AddPath(base::TimeTicks timestamp,
                         const ProfileStackTrace& path, int src_line,
                         bool update_stats, base::TimeDelta sampling_interval) {
  if (!CheckSubsample(sampling_interval)) return;

  ProfileNode* top_frame_node =
      top_down_.AddPathFromEnd(path, src_line, update_stats, options_.mode());

  bool should_record_sample =
      !timestamp.IsNull() && timestamp >= start_time_ &&
      (options_.max_samples() == CpuProfilingOptions::kNoSampleLimit ||
       samples_.size() < options_.max_samples());

  if (should_record_sample) {
    samples_.push_back({top_frame_node, timestamp, src_line});
  }

  if (!should_record_sample && delegate_ != nullptr) {
    const auto task_runner = V8::GetCurrentPlatform()->GetForegroundTaskRunner(
        reinterpret_cast<v8::Isolate*>(profiler_->isolate()));

    task_runner->PostTask(std::make_unique<CpuProfileMaxSamplesCallbackTask>(
        std::move(delegate_)));
    // std::move ensures that the delegate_ will be null on the next sample,
    // so we don't post a task multiple times.
  }

  const int kSamplesFlushCount = 100;
  const int kNodesFlushCount = 10;
  if (samples_.size() - streaming_next_sample_ >= kSamplesFlushCount ||
      top_down_.pending_nodes_count() >= kNodesFlushCount) {
    StreamPendingTraceEvents();
  }
}

namespace {

void BuildNodeValue(const ProfileNode* node, TracedValue* value) {
  const CodeEntry* entry = node->entry();
  value->BeginDictionary("callFrame");
  value->SetString("functionName", entry->name());
  if (*entry->resource_name()) {
    value->SetString("url", entry->resource_name());
  }
  value->SetInteger("scriptId", entry->script_id());
  if (entry->line_number()) {
    value->SetInteger("lineNumber", entry->line_number() - 1);
  }
  if (entry->column_number()) {
    value->SetInteger("columnNumber", entry->column_number() - 1);
  }
  value->SetString("codeType", entry->code_type_string());
  value->EndDictionary();
  value->SetInteger("id", node->id());
  if (node->parent()) {
    value->SetInteger("parent", node->parent()->id());
  }
  const char* deopt_reason = entry->bailout_reason();
  if (deopt_reason && deopt_reason[0] && strcmp(deopt_reason, "no reason")) {
    value->SetString("deoptReason", deopt_reason);
  }
}

}  // namespace

void CpuProfile::StreamPendingTraceEvents() {
  std::vector<const ProfileNode*> pending_nodes = top_down_.TakePendingNodes();
  if (pending_nodes.empty() && samples_.empty()) return;
  auto value = TracedValue::Create();

  if (!pending_nodes.empty() || streaming_next_sample_ != samples_.size()) {
    value->BeginDictionary("cpuProfile");
    if (!pending_nodes.empty()) {
      value->BeginArray("nodes");
      for (auto node : pending_nodes) {
        value->BeginDictionary();
        BuildNodeValue(node, value.get());
        value->EndDictionary();
      }
      value->EndArray();
    }
    if (streaming_next_sample_ != samples_.size()) {
      value->BeginArray("samples");
      for (size_t i = streaming_next_sample_; i < samples_.size(); ++i) {
        value->AppendInteger(samples_[i].node->id());
      }
      value->EndArray();
    }
    value->EndDictionary();
  }
  if (streaming_next_sample_ != samples_.size()) {
    // timeDeltas are computed within CLOCK_MONOTONIC. However, trace event
    // "ts" timestamps are converted to CLOCK_BOOTTIME by Perfetto. To get
    // absolute timestamps in CLOCK_BOOTTIME from timeDeltas, add them to
    // the "ts" timestamp from the initial "Profile" trace event sent by
    // CpuProfile::CpuProfile().
    //
    // Note that if the system is suspended and resumed while samples_ is
    // captured, timeDeltas derived after resume will not be convertible to
    // correct CLOCK_BOOTTIME time values (for instance, producing
    // CLOCK_BOOTTIME time values in the middle of the suspended period).
    value->BeginArray("timeDeltas");
    base::TimeTicks lastTimestamp =
        streaming_next_sample_ ? samples_[streaming_next_sample_ - 1].timestamp
                               : start_time();
    for (size_t i = streaming_next_sample_; i < samples_.size(); ++i) {
      value->AppendInteger(static_cast<int>(
          (samples_[i].timestamp - lastTimestamp).InMicroseconds()));
      lastTimestamp = samples_[i].timestamp;
    }
    value->EndArray();
    bool has_non_zero_lines =
        std::any_of(samples_.begin() + streaming_next_sample_, samples_.end(),
                    [](const SampleInfo& sample) { return sample.line != 0; });
    if (has_non_zero_lines) {
      value->BeginArray("lines");
      for (size_t i = streaming_next_sample_; i < samples_.size(); ++i) {
        value->AppendInteger(samples_[i].line);
      }
      value->EndArray();
    }
    streaming_next_sample_ = samples_.size();
  }

  TRACE_EVENT_SAMPLE_WITH_ID1(TRACE_DISABLED_BY_DEFAULT("v8.cpu_profiler"),
                              "ProfileChunk", id_, "data", std::move(value));
}

void CpuProfile::FinishProfile() {
  end_time_ = base::TimeTicks::HighResolutionNow();
  StreamPendingTraceEvents();
  auto value = TracedValue::Create();
  // The endTime timestamp is not converted to Perfetto's clock domain and will
  // get out of sync with other timestamps Perfetto knows about, including the
  // automatic trace event "ts" timestamp. endTime is included for backward
  // compatibility with the tracing protocol: its presence in "data" is used by
  // devtools to identify the last ProfileChunk but the value of "ts" should be
  // used instead (it is recorded nearly immediately after).
  value->SetDouble("endTime", end_time_.since_origin().InMicroseconds());
  TRACE_EVENT_SAMPLE_WITH_ID1(TRACE_DISABLED_BY_DEFAULT("v8.cpu_profiler"),
                              "ProfileChunk", id_, "data", std::move(value));
}

void CpuProfile::Print() const {
  base::OS::Print("[Top down]:\n");
  top_down_.Print();
  ProfilerStats::Instance()->Print();
  ProfilerStats::Instance()->Clear();
}

void CodeEntryStorage::AddRef(CodeEntry* entry) {
  if (entry->is_ref_counted()) entry->AddRef();
}

void CodeEntryStorage::DecRef(CodeEntry* entry) {
  if (entry->is_ref_counted() && entry->DecRef() == 0) {
    if (entry->rare_data_) {
      for (auto* inline_entry : entry->rare_data_->inline_entries_) {
        DecRef(inline_entry);
      }
    }
    entry->ReleaseStrings(function_and_resource_names_);
    delete entry;
  }
}

CodeMap::CodeMap(CodeEntryStorage& storage) : code_entries_(storage) {}

CodeMap::~CodeMap() { Clear(); }

void CodeMap::Clear() {
  for (auto& slot : code_map_) {
    if (CodeEntry* entry = slot.second.entry) {
      code_entries_.DecRef(entry);
    } else {
      // We expect all entries in the code mapping to contain a CodeEntry.
      UNREACHABLE();
    }
  }

  code_map_.clear();
}

void CodeMap::AddCode(Address addr, CodeEntry* entry, unsigned size) {
  code_map_.emplace(addr, CodeEntryMapInfo{entry, size});
  entry->set_instruction_start(addr);
}

bool CodeMap::RemoveCode(CodeEntry* entry) {
  auto range = code_map_.equal_range(entry->instruction_start());
  for (auto i = range.first; i != range.second; ++i) {
    if (i->second.entry == entry) {
      code_entries_.DecRef(entry);
      code_map_.erase(i);
      return true;
    }
  }
  return false;
}

void CodeMap::ClearCodesInRange(Address start, Address end) {
  auto left = code_map_.upper_bound(start);
  if (left != code_map_.begin()) {
    --left;
    if (left->first + left->second.size <= start) ++left;
  }
  auto right = left;
  for (; right != code_map_.end() && right->first < end; ++right) {
    code_entries_.DecRef(right->second.entry);
  }
  code_map_.erase(left, right);
}

CodeEntry* CodeMap::FindEntry(Address addr, Address* out_instruction_start) {
  // Note that an address may correspond to multiple CodeEntry objects. An
  // arbitrary selection is made (as per multimap spec) in the event of a
  // collision.
  auto it = code_map_.upper_bound(addr);
  if (it == code_map_.begin()) return nullptr;
  --it;
  Address start_address = it->first;
  Address end_address = start_address + it->second.size;
  CodeEntry* ret = addr < end_address ? it->second.entry : nullptr;
  DCHECK(!ret || (addr >= start_address && addr < end_address));
  if (ret && out_instruction_start) *out_instruction_start = start_address;
  return ret;
}

void CodeMap::MoveCode(Address from, Address to) {
  if (from == to) return;

  auto range = code_map_.equal_range(from);
  // Instead of iterating until |range.second|, iterate the number of elements.
  // This is because the |range.second| may no longer be the element past the
  // end of the equal elements range after insertions.
  size_t distance = std::distance(range.first, range.second);
  auto it = range.first;
  while (distance--) {
    CodeEntryMapInfo& info = it->second;
    DCHECK(info.entry);
    DCHECK_EQ(info.entry->instruction_start(), from);
    info.entry->set_instruction_start(to);

    DCHECK(from + info.size <= to || to + info.size <= from);
    code_map_.emplace(to, info);
    it++;
  }

  code_map_.erase(range.first, it);
}

void CodeMap::Print() {
  for (const auto& pair : code_map_) {
    base::OS::Print("%p %5d %s\n", reinterpret_cast<void*>(pair.first),
                    pair.second.size, pair.second.entry->name());
  }
}

CpuProfilesCollection::CpuProfilesCollection(Isolate* isolate)
    : profiler_(nullptr), current_profiles_semaphore_(1) {}

CpuProfilingStatus CpuProfilesCollection::StartProfiling(
    const char* title, CpuProfilingOptions options,
    std::unique_ptr<DiscardedSamplesDelegate> delegate) {
  current_profiles_semaphore_.Wait();

  if (static_cast<int>(current_profiles_.size()) >= kMaxSimultaneousProfiles) {
    current_profiles_semaphore_.Signal();

    return CpuProfilingStatus::kErrorTooManyProfilers;
  }
  for (const std::unique_ptr<CpuProfile>& profile : current_profiles_) {
    if (strcmp(profile->title(), title) == 0) {
      // Ignore attempts to start profile with the same title...
      current_profiles_semaphore_.Signal();
      // ... though return kAlreadyStarted to force it collect a sample.
      return CpuProfilingStatus::kAlreadyStarted;
    }
  }

  current_profiles_.emplace_back(
      new CpuProfile(profiler_, title, options, std::move(delegate)));
  current_profiles_semaphore_.Signal();
  return CpuProfilingStatus::kStarted;
}

CpuProfile* CpuProfilesCollection::StopProfiling(const char* title) {
  const bool empty_title = (title[0] == '\0');
  CpuProfile* profile = nullptr;
  current_profiles_semaphore_.Wait();

  auto it = std::find_if(current_profiles_.rbegin(), current_profiles_.rend(),
                         [&](const std::unique_ptr<CpuProfile>& p) {
                           return empty_title || strcmp(p->title(), title) == 0;
                         });

  if (it != current_profiles_.rend()) {
    (*it)->FinishProfile();
    profile = it->get();
    finished_profiles_.push_back(std::move(*it));
    // Convert reverse iterator to matching forward iterator.
    current_profiles_.erase(--(it.base()));
  }

  current_profiles_semaphore_.Signal();
  return profile;
}

bool CpuProfilesCollection::IsLastProfile(const char* title) {
  // Called from VM thread, and only it can mutate the list,
  // so no locking is needed here.
  if (current_profiles_.size() != 1) return false;
  return title[0] == '\0' || strcmp(current_profiles_[0]->title(), title) == 0;
}


void CpuProfilesCollection::RemoveProfile(CpuProfile* profile) {
  // Called from VM thread for a completed profile.
  auto pos =
      std::find_if(finished_profiles_.begin(), finished_profiles_.end(),
                   [&](const std::unique_ptr<CpuProfile>& finished_profile) {
                     return finished_profile.get() == profile;
                   });
  DCHECK(pos != finished_profiles_.end());
  finished_profiles_.erase(pos);
}

namespace {

int64_t GreatestCommonDivisor(int64_t a, int64_t b) {
  return b ? GreatestCommonDivisor(b, a % b) : a;
}

}  // namespace

base::TimeDelta CpuProfilesCollection::GetCommonSamplingInterval() const {
  DCHECK(profiler_);

  int64_t base_sampling_interval_us =
      profiler_->sampling_interval().InMicroseconds();
  if (base_sampling_interval_us == 0) return base::TimeDelta();

  int64_t interval_us = 0;
  for (const auto& profile : current_profiles_) {
    // Snap the profile's requested sampling interval to the next multiple of
    // the base sampling interval.
    int64_t profile_interval_us =
        std::max<int64_t>(
            (profile->sampling_interval_us() + base_sampling_interval_us - 1) /
                base_sampling_interval_us,
            1) *
        base_sampling_interval_us;
    interval_us = GreatestCommonDivisor(interval_us, profile_interval_us);
  }
  return base::TimeDelta::FromMicroseconds(interval_us);
}

void CpuProfilesCollection::AddPathToCurrentProfiles(
    base::TimeTicks timestamp, const ProfileStackTrace& path, int src_line,
    bool update_stats, base::TimeDelta sampling_interval) {
  // As starting / stopping profiles is rare relatively to this
  // method, we don't bother minimizing the duration of lock holding,
  // e.g. copying contents of the list to a local vector.
  current_profiles_semaphore_.Wait();
  const ProfileStackTrace empty_path;
  for (const std::unique_ptr<CpuProfile>& profile : current_profiles_) {
<<<<<<< HEAD
    profile->AddPath(timestamp, path, src_line, update_stats,
                     sampling_interval);
=======
    // If the context filter check failed, omit the contents of the stack.
    bool accepts_context =
        profile->context_filter().Accept(native_context_address);
    profile->AddPath(timestamp, accepts_context ? path : empty_path, src_line,
                     update_stats, sampling_interval);
  }
  current_profiles_semaphore_.Signal();
}

void CpuProfilesCollection::UpdateNativeContextAddressForCurrentProfiles(
    Address from, Address to) {
  current_profiles_semaphore_.Wait();
  for (const std::unique_ptr<CpuProfile>& profile : current_profiles_) {
    profile->context_filter().OnMoveEvent(from, to);
>>>>>>> ce1a9ab6
  }
  current_profiles_semaphore_.Signal();
}

}  // namespace internal
}  // namespace v8<|MERGE_RESOLUTION|>--- conflicted
+++ resolved
@@ -938,25 +938,8 @@
   current_profiles_semaphore_.Wait();
   const ProfileStackTrace empty_path;
   for (const std::unique_ptr<CpuProfile>& profile : current_profiles_) {
-<<<<<<< HEAD
     profile->AddPath(timestamp, path, src_line, update_stats,
                      sampling_interval);
-=======
-    // If the context filter check failed, omit the contents of the stack.
-    bool accepts_context =
-        profile->context_filter().Accept(native_context_address);
-    profile->AddPath(timestamp, accepts_context ? path : empty_path, src_line,
-                     update_stats, sampling_interval);
-  }
-  current_profiles_semaphore_.Signal();
-}
-
-void CpuProfilesCollection::UpdateNativeContextAddressForCurrentProfiles(
-    Address from, Address to) {
-  current_profiles_semaphore_.Wait();
-  for (const std::unique_ptr<CpuProfile>& profile : current_profiles_) {
-    profile->context_filter().OnMoveEvent(from, to);
->>>>>>> ce1a9ab6
   }
   current_profiles_semaphore_.Signal();
 }
