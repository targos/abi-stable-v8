--- conflicted
+++ resolved
@@ -700,20 +700,12 @@
   // Get a pointer to the characters of the string. May only be called when a
   // SharedStringAccessGuard is not needed (i.e. on the main thread or on
   // read-only strings).
-<<<<<<< HEAD
-  inline uc16* GetChars(const DisallowGarbageCollection& no_gc);
-
-  // Get a pointer to the characters of the string.
-  inline uc16* GetChars(const DisallowGarbageCollection& no_gc,
-                        const SharedStringAccessGuardIfNeeded& access_guard);
-=======
-  inline base::uc16* GetChars(const DisallowGarbageCollection& no_gc) const;
+  inline base::uc16* GetChars(const DisallowGarbageCollection& no_gc);
 
   // Get a pointer to the characters of the string.
   inline base::uc16* GetChars(
       const DisallowGarbageCollection& no_gc,
-      const SharedStringAccessGuardIfNeeded& access_guard) const;
->>>>>>> 2b30f787
+      const SharedStringAccessGuardIfNeeded& access_guard);
 
   // Clear uninitialized padding space. This ensures that the snapshot content
   // is deterministic.
@@ -966,11 +958,7 @@
  public:
   FlatStringReader(Isolate* isolate, Handle<String> str);
   void PostGarbageCollection() override;
-<<<<<<< HEAD
-  inline uc32 Get(int index);
-=======
-  inline base::uc32 Get(int index) const;
->>>>>>> 2b30f787
+  inline base::uc32 Get(int index);
   template <typename Char>
   inline Char Get(int index);
   int length() { return length_; }
