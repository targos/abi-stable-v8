--- conflicted
+++ resolved
@@ -616,15 +616,9 @@
   return string;
 }
 
-<<<<<<< HEAD
-uint16_t String::Get(int index, Isolate* isolate) {
-  DCHECK(!SharedStringAccessGuardIfNeeded::IsNeeded(*this));
-  return GetImpl(index);
-=======
 uint16_t String::Get(int index, Isolate* isolate) const {
   SharedStringAccessGuardIfNeeded scope(isolate);
   return GetImpl(index, scope);
->>>>>>> a6207b54
 }
 
 uint16_t String::Get(int index, LocalIsolate* local_isolate) {
@@ -637,12 +631,8 @@
   return GetImpl(index, access_guard);
 }
 
-<<<<<<< HEAD
-uint16_t String::GetImpl(int index) {
-=======
 uint16_t String::GetImpl(
     int index, const SharedStringAccessGuardIfNeeded& access_guard) const {
->>>>>>> a6207b54
   DCHECK(index >= 0 && index < length());
 
   class StringGetDispatcher : public AllStatic {
@@ -785,9 +775,6 @@
   return index;
 }
 
-<<<<<<< HEAD
-uint8_t SeqOneByteString::Get(int index) {
-=======
 uint8_t SeqOneByteString::Get(int index) const {
   DCHECK(!SharedStringAccessGuardIfNeeded::IsNeeded(*this));
   return Get(index, SharedStringAccessGuardIfNeeded::NotNeeded());
@@ -796,7 +783,6 @@
 uint8_t SeqOneByteString::Get(
     int index, const SharedStringAccessGuardIfNeeded& access_guard) const {
   USE(access_guard);
->>>>>>> a6207b54
   DCHECK(index >= 0 && index < length());
   return ReadField<byte>(kHeaderSize + index * kCharSize);
 }
@@ -842,13 +828,9 @@
   return reinterpret_cast<uc16*>(GetCharsAddress());
 }
 
-<<<<<<< HEAD
-uint16_t SeqTwoByteString::Get(int index) {
-=======
 uint16_t SeqTwoByteString::Get(
     int index, const SharedStringAccessGuardIfNeeded& access_guard) const {
   USE(access_guard);
->>>>>>> a6207b54
   DCHECK(index >= 0 && index < length());
   return ReadField<uint16_t>(kHeaderSize + index * kShortSize);
 }
@@ -998,13 +980,9 @@
   return reinterpret_cast<const uint8_t*>(resource()->data());
 }
 
-<<<<<<< HEAD
-uint8_t ExternalOneByteString::Get(int index) {
-=======
 uint8_t ExternalOneByteString::Get(
     int index, const SharedStringAccessGuardIfNeeded& access_guard) const {
   USE(access_guard);
->>>>>>> a6207b54
   DCHECK(index >= 0 && index < length());
   return GetChars()[index];
 }
@@ -1069,13 +1047,9 @@
   return resource()->data();
 }
 
-<<<<<<< HEAD
-uint16_t ExternalTwoByteString::Get(int index) {
-=======
 uint16_t ExternalTwoByteString::Get(
     int index, const SharedStringAccessGuardIfNeeded& access_guard) const {
   USE(access_guard);
->>>>>>> a6207b54
   DCHECK(index >= 0 && index < length());
   return GetChars()[index];
 }
