--- conflicted
+++ resolved
@@ -1268,13 +1268,7 @@
 Local<FunctionTemplate> FunctionTemplate::New(
     Isolate* isolate, FunctionCallback callback, v8::Local<Value> data,
     v8::Local<Signature> signature, int length, ConstructorBehavior behavior,
-<<<<<<< HEAD
     SideEffectType side_effect_type, const CFunction* c_function) {
-=======
-    SideEffectType side_effect_type, const CFunction* c_function,
-    uint16_t instance_type, uint16_t allowed_receiver_instance_type_range_start,
-    uint16_t allowed_receiver_instance_type_range_end) {
->>>>>>> 7df6678c
   i::Isolate* i_isolate = reinterpret_cast<i::Isolate*>(isolate);
   // Changes to the environment cannot be captured in the snapshot. Expect no
   // function templates when the isolate is created for serialization.
@@ -1285,12 +1279,7 @@
       Local<Private>(), side_effect_type,
       c_function ? MemorySpan<const CFunction>{c_function, 1}
                  : MemorySpan<const CFunction>{},
-<<<<<<< HEAD
       0, 0, 0);
-=======
-      instance_type, allowed_receiver_instance_type_range_start,
-      allowed_receiver_instance_type_range_end);
->>>>>>> 7df6678c
 }
 
 Local<FunctionTemplate> FunctionTemplate::NewWithCFunctionOverloads(
