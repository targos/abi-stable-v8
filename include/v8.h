--- conflicted
+++ resolved
@@ -6770,13 +6770,7 @@
       Local<Signature> signature = Local<Signature>(), int length = 0,
       ConstructorBehavior behavior = ConstructorBehavior::kAllow,
       SideEffectType side_effect_type = SideEffectType::kHasSideEffect,
-<<<<<<< HEAD
       const CFunction* c_function = nullptr);
-=======
-      const CFunction* c_function = nullptr, uint16_t instance_type = 0,
-      uint16_t allowed_receiver_instance_type_range_start = 0,
-      uint16_t allowed_receiver_instance_type_range_end = 0);
->>>>>>> 7df6678c
 
   /** Creates a function template for multiple overloaded fast API calls.*/
   static Local<FunctionTemplate> NewWithCFunctionOverloads(
