// Copyright 2007-2010 the V8 project authors. All rights reserved.
// Redistribution and use in source and binary forms, with or without
// modification, are permitted provided that the following conditions are
// met:
//
//     * Redistributions of source code must retain the above copyright
//       notice, this list of conditions and the following disclaimer.
//     * Redistributions in binary form must reproduce the above
//       copyright notice, this list of conditions and the following
//       disclaimer in the documentation and/or other materials provided
//       with the distribution.
//     * Neither the name of Google Inc. nor the names of its
//       contributors may be used to endorse or promote products derived
//       from this software without specific prior written permission.
//
// THIS SOFTWARE IS PROVIDED BY THE COPYRIGHT HOLDERS AND CONTRIBUTORS
// "AS IS" AND ANY EXPRESS OR IMPLIED WARRANTIES, INCLUDING, BUT NOT
// LIMITED TO, THE IMPLIED WARRANTIES OF MERCHANTABILITY AND FITNESS FOR
// A PARTICULAR PURPOSE ARE DISCLAIMED. IN NO EVENT SHALL THE COPYRIGHT
// OWNER OR CONTRIBUTORS BE LIABLE FOR ANY DIRECT, INDIRECT, INCIDENTAL,
// SPECIAL, EXEMPLARY, OR CONSEQUENTIAL DAMAGES (INCLUDING, BUT NOT
// LIMITED TO, PROCUREMENT OF SUBSTITUTE GOODS OR SERVICES; LOSS OF USE,
// DATA, OR PROFITS; OR BUSINESS INTERRUPTION) HOWEVER CAUSED AND ON ANY
// THEORY OF LIABILITY, WHETHER IN CONTRACT, STRICT LIABILITY, OR TORT
// (INCLUDING NEGLIGENCE OR OTHERWISE) ARISING IN ANY WAY OUT OF THE USE
// OF THIS SOFTWARE, EVEN IF ADVISED OF THE POSSIBILITY OF SUCH DAMAGE.

#include <signal.h>
#include <sys/stat.h>

#include "src/api/api-inl.h"
#include "src/codegen/assembler-inl.h"
#include "src/codegen/compilation-cache.h"
#include "src/codegen/compiler.h"
#include "src/codegen/macro-assembler-inl.h"
#include "src/codegen/script-details.h"
#include "src/common/assert-scope.h"
#include "src/debug/debug.h"
#include "src/heap/heap-inl.h"
#include "src/heap/read-only-heap.h"
#include "src/heap/safepoint.h"
#include "src/heap/spaces.h"
#include "src/init/bootstrapper.h"
#include "src/init/v8.h"
#include "src/interpreter/interpreter.h"
#include "src/numbers/hash-seed-inl.h"
#include "src/objects/js-array-buffer-inl.h"
#include "src/objects/js-array-inl.h"
#include "src/objects/js-regexp-inl.h"
#include "src/objects/objects-inl.h"
#include "src/runtime/runtime.h"
#include "src/snapshot/code-serializer.h"
#include "src/snapshot/context-deserializer.h"
#include "src/snapshot/context-serializer.h"
#include "src/snapshot/read-only-deserializer.h"
#include "src/snapshot/read-only-serializer.h"
#include "src/snapshot/snapshot-compression.h"
#include "src/snapshot/snapshot.h"
#include "src/snapshot/startup-deserializer.h"
#include "src/snapshot/startup-serializer.h"
#include "test/cctest/cctest.h"
#include "test/cctest/heap/heap-utils.h"
#include "test/cctest/setup-isolate-for-tests.h"

namespace v8 {
namespace internal {

enum CodeCacheType { kLazy, kEager, kAfterExecute };

void DisableAlwaysOpt() {
  // Isolates prepared for serialization do not optimize. The only exception is
  // with the flag --always-opt.
  FLAG_always_opt = false;
}

// A convenience struct to simplify management of the blobs required to
// deserialize an isolate.
struct StartupBlobs {
  base::Vector<const byte> startup;
  base::Vector<const byte> read_only;

  void Dispose() {
    startup.Dispose();
    read_only.Dispose();
  }
};

// TestSerializer is used for testing isolate serialization.
class TestSerializer {
 public:
  static v8::Isolate* NewIsolateInitialized() {
    const bool kEnableSerializer = true;
    const bool kGenerateHeap = true;
    DisableEmbeddedBlobRefcounting();
    v8::Isolate* v8_isolate = NewIsolate(kEnableSerializer, kGenerateHeap);
    v8::Isolate::Scope isolate_scope(v8_isolate);
    i::Isolate* isolate = reinterpret_cast<i::Isolate*>(v8_isolate);
    isolate->Init(nullptr, nullptr, false);
    return v8_isolate;
  }

  static v8::Isolate* NewIsolateFromBlob(const StartupBlobs& blobs) {
    SnapshotData startup_snapshot(blobs.startup);
    SnapshotData read_only_snapshot(blobs.read_only);
    const bool kEnableSerializer = false;
    const bool kGenerateHeap = false;
    v8::Isolate* v8_isolate = NewIsolate(kEnableSerializer, kGenerateHeap);
    v8::Isolate::Scope isolate_scope(v8_isolate);
    i::Isolate* isolate = reinterpret_cast<i::Isolate*>(v8_isolate);
    isolate->Init(&startup_snapshot, &read_only_snapshot, false);
    return v8_isolate;
  }

  // Wraps v8::Isolate::New, but with a test isolate under the hood.
  // Allows flexibility to bootstrap with or without snapshot even when
  // the production Isolate class has one or the other behavior baked in.
  static v8::Isolate* NewIsolate(const v8::Isolate::CreateParams& params) {
    const bool kEnableSerializer = false;
    const bool kGenerateHeap = params.snapshot_blob == nullptr;
    v8::Isolate* v8_isolate = NewIsolate(kEnableSerializer, kGenerateHeap);
    v8::Isolate::Initialize(v8_isolate, params);
    return v8_isolate;
  }

 private:
  // Creates an Isolate instance configured for testing.
  static v8::Isolate* NewIsolate(bool with_serializer, bool generate_heap) {
    i::Isolate* isolate = i::Isolate::New();
    v8::Isolate* v8_isolate = reinterpret_cast<v8::Isolate*>(isolate);

    if (with_serializer) isolate->enable_serializer();
    isolate->set_array_buffer_allocator(CcTest::array_buffer_allocator());
    isolate->setup_delegate_ = new SetupIsolateDelegateForTests(generate_heap);

    return v8_isolate;
  }
};

static base::Vector<const byte> WritePayload(
    const base::Vector<const byte>& payload) {
  int length = payload.length();
  byte* blob = NewArray<byte>(length);
  memcpy(blob, payload.begin(), length);
  return base::Vector<const byte>(const_cast<const byte*>(blob), length);
}

namespace {

// Convenience wrapper around the convenience wrapper.
v8::StartupData CreateSnapshotDataBlob(const char* embedded_source) {
  v8::StartupData data = CreateSnapshotDataBlobInternal(
      v8::SnapshotCreator::FunctionCodeHandling::kClear, embedded_source);
  return data;
}

}  // namespace

static StartupBlobs Serialize(v8::Isolate* isolate) {
  // We have to create one context.  One reason for this is so that the builtins
  // can be loaded from self hosted JS builtins and their addresses can be
  // processed.  This will clear the pending fixups array, which would otherwise
  // contain GC roots that would confuse the serialization/deserialization
  // process.
  v8::Isolate::Scope isolate_scope(isolate);
  {
    v8::HandleScope scope(isolate);
    v8::Context::New(isolate);
  }

  Isolate* internal_isolate = reinterpret_cast<Isolate*>(isolate);
  internal_isolate->heap()->CollectAllAvailableGarbage(
      i::GarbageCollectionReason::kTesting);

  SafepointScope safepoint(internal_isolate->heap());
  HandleScope scope(internal_isolate);

  DisallowGarbageCollection no_gc;
  ReadOnlySerializer read_only_serializer(internal_isolate,
                                          Snapshot::kDefaultSerializerFlags);
  read_only_serializer.SerializeReadOnlyRoots();

  StartupSerializer ser(internal_isolate, Snapshot::kDefaultSerializerFlags,
                        &read_only_serializer);
  ser.SerializeStrongReferences(no_gc);

  ser.SerializeWeakReferencesAndDeferred();
  read_only_serializer.FinalizeSerialization();
  SnapshotData startup_snapshot(&ser);
  SnapshotData read_only_snapshot(&read_only_serializer);
  return {WritePayload(startup_snapshot.RawData()),
          WritePayload(read_only_snapshot.RawData())};
}

base::Vector<const char> ConstructSource(base::Vector<const char> head,
                                         base::Vector<const char> body,
                                         base::Vector<const char> tail,
                                         int repeats) {
  size_t source_length = head.size() + body.size() * repeats + tail.size();
  char* source = NewArray<char>(source_length);
  CopyChars(source, head.begin(), head.length());
  for (int i = 0; i < repeats; i++) {
    CopyChars(source + head.length() + i * body.length(), body.begin(),
              body.length());
  }
  CopyChars(source + head.length() + repeats * body.length(), tail.begin(),
            tail.length());
  return base::VectorOf(source, source_length);
}

static v8::Isolate* Deserialize(const StartupBlobs& blobs) {
  v8::Isolate* isolate = TestSerializer::NewIsolateFromBlob(blobs);
  CHECK(isolate);
  return isolate;
}

static void SanityCheck(v8::Isolate* v8_isolate) {
  Isolate* isolate = reinterpret_cast<Isolate*>(v8_isolate);
  v8::HandleScope scope(v8_isolate);
#ifdef VERIFY_HEAP
  isolate->heap()->Verify();
#endif
  CHECK(isolate->global_object()->IsJSObject());
  CHECK(isolate->native_context()->IsContext());
  isolate->factory()->InternalizeString(base::StaticCharVector("Empty"));
}

void TestStartupSerializerOnceImpl() {
  v8::Isolate* isolate = TestSerializer::NewIsolateInitialized();
  StartupBlobs blobs = Serialize(isolate);
  isolate->Dispose();
  isolate = Deserialize(blobs);
  {
    v8::HandleScope handle_scope(isolate);
    v8::Isolate::Scope isolate_scope(isolate);

    v8::Local<v8::Context> env = v8::Context::New(isolate);
    env->Enter();

    SanityCheck(isolate);
  }
  isolate->Dispose();
  blobs.Dispose();
  FreeCurrentEmbeddedBlob();
}

UNINITIALIZED_TEST(StartupSerializerOnce) {
  DisableAlwaysOpt();
  TestStartupSerializerOnceImpl();
}

UNINITIALIZED_TEST(StartupSerializerTwice) {
  DisableAlwaysOpt();
  v8::Isolate* isolate = TestSerializer::NewIsolateInitialized();
  StartupBlobs blobs1 = Serialize(isolate);
  StartupBlobs blobs2 = Serialize(isolate);
  isolate->Dispose();
  blobs1.Dispose();
  isolate = Deserialize(blobs2);
  {
    v8::Isolate::Scope isolate_scope(isolate);
    v8::HandleScope handle_scope(isolate);

    v8::Local<v8::Context> env = v8::Context::New(isolate);
    env->Enter();

    SanityCheck(isolate);
  }
  isolate->Dispose();
  blobs2.Dispose();
  FreeCurrentEmbeddedBlob();
}

UNINITIALIZED_TEST(StartupSerializerOnceRunScript) {
  DisableAlwaysOpt();
  v8::Isolate* isolate = TestSerializer::NewIsolateInitialized();
  StartupBlobs blobs = Serialize(isolate);
  isolate->Dispose();
  isolate = Deserialize(blobs);
  {
    v8::Isolate::Scope isolate_scope(isolate);
    v8::HandleScope handle_scope(isolate);

    v8::Local<v8::Context> env = v8::Context::New(isolate);
    env->Enter();

    const char* c_source = "\"1234\".length";
    v8::Local<v8::Script> script = v8_compile(c_source);
    v8::Maybe<int32_t> result = script->Run(isolate->GetCurrentContext())
                                    .ToLocalChecked()
                                    ->Int32Value(isolate->GetCurrentContext());
    CHECK_EQ(4, result.FromJust());
  }
  isolate->Dispose();
  blobs.Dispose();
  FreeCurrentEmbeddedBlob();
}

UNINITIALIZED_TEST(StartupSerializerTwiceRunScript) {
  DisableAlwaysOpt();
  v8::Isolate* isolate = TestSerializer::NewIsolateInitialized();
  StartupBlobs blobs1 = Serialize(isolate);
  StartupBlobs blobs2 = Serialize(isolate);
  isolate->Dispose();
  blobs1.Dispose();
  isolate = Deserialize(blobs2);
  {
    v8::Isolate::Scope isolate_scope(isolate);
    v8::HandleScope handle_scope(isolate);

    v8::Local<v8::Context> env = v8::Context::New(isolate);
    env->Enter();

    const char* c_source = "\"1234\".length";
    v8::Local<v8::Script> script = v8_compile(c_source);
    v8::Maybe<int32_t> result = script->Run(isolate->GetCurrentContext())
                                    .ToLocalChecked()
                                    ->Int32Value(isolate->GetCurrentContext());
    CHECK_EQ(4, result.FromJust());
  }
  isolate->Dispose();
  blobs2.Dispose();
  FreeCurrentEmbeddedBlob();
}

static void SerializeContext(base::Vector<const byte>* startup_blob_out,
                             base::Vector<const byte>* read_only_blob_out,
                             base::Vector<const byte>* context_blob_out) {
  v8::Isolate* v8_isolate = TestSerializer::NewIsolateInitialized();
  Isolate* isolate = reinterpret_cast<Isolate*>(v8_isolate);
  Heap* heap = isolate->heap();
  {
    v8::Isolate::Scope isolate_scope(v8_isolate);

    v8::Persistent<v8::Context> env;
    {
      HandleScope scope(isolate);
      env.Reset(v8_isolate, v8::Context::New(v8_isolate));
    }
    CHECK(!env.IsEmpty());
    {
      v8::HandleScope handle_scope(v8_isolate);
      v8::Local<v8::Context>::New(v8_isolate, env)->Enter();
    }

    // If we don't do this then we end up with a stray root pointing at the
    // context even after we have disposed of env.
    heap->CollectAllAvailableGarbage(i::GarbageCollectionReason::kTesting);

    {
      v8::HandleScope handle_scope(v8_isolate);
      v8::Local<v8::Context>::New(v8_isolate, env)->Exit();
    }

    HandleScope scope(isolate);
    i::Context raw_context = i::Context::cast(*v8::Utils::OpenPersistent(env));

    env.Reset();

    SafepointScope safepoint(heap);

    DisallowGarbageCollection no_gc;
    SnapshotByteSink read_only_sink;
    ReadOnlySerializer read_only_serializer(isolate,
                                            Snapshot::kDefaultSerializerFlags);
    read_only_serializer.SerializeReadOnlyRoots();

    SnapshotByteSink startup_sink;
    StartupSerializer startup_serializer(
        isolate, Snapshot::kDefaultSerializerFlags, &read_only_serializer);
    startup_serializer.SerializeStrongReferences(no_gc);

    SnapshotByteSink context_sink;
    ContextSerializer context_serializer(
        isolate, Snapshot::kDefaultSerializerFlags, &startup_serializer,
        v8::SerializeInternalFieldsCallback());
    context_serializer.Serialize(&raw_context, no_gc);

    startup_serializer.SerializeWeakReferencesAndDeferred();

    read_only_serializer.FinalizeSerialization();

    SnapshotData read_only_snapshot(&read_only_serializer);
    SnapshotData startup_snapshot(&startup_serializer);
    SnapshotData context_snapshot(&context_serializer);

    *context_blob_out = WritePayload(context_snapshot.RawData());
    *startup_blob_out = WritePayload(startup_snapshot.RawData());
    *read_only_blob_out = WritePayload(read_only_snapshot.RawData());
  }
  v8_isolate->Dispose();
}

UNINITIALIZED_TEST(SnapshotCompression) {
  DisableAlwaysOpt();
  base::Vector<const byte> startup_blob;
  base::Vector<const byte> read_only_blob;
  base::Vector<const byte> context_blob;
  SerializeContext(&startup_blob, &read_only_blob, &context_blob);
  SnapshotData original_snapshot_data(context_blob);
  SnapshotData compressed =
      i::SnapshotCompression::Compress(&original_snapshot_data);
  SnapshotData decompressed =
      i::SnapshotCompression::Decompress(compressed.RawData());
  CHECK_EQ(context_blob, decompressed.RawData());

  startup_blob.Dispose();
  read_only_blob.Dispose();
  context_blob.Dispose();
}

UNINITIALIZED_TEST(ContextSerializerContext) {
  DisableAlwaysOpt();
  base::Vector<const byte> startup_blob;
  base::Vector<const byte> read_only_blob;
  base::Vector<const byte> context_blob;
  SerializeContext(&startup_blob, &read_only_blob, &context_blob);

  StartupBlobs blobs = {startup_blob, read_only_blob};
  v8::Isolate* v8_isolate = TestSerializer::NewIsolateFromBlob(blobs);
  CHECK(v8_isolate);
  {
    v8::Isolate::Scope isolate_scope(v8_isolate);

    Isolate* isolate = reinterpret_cast<Isolate*>(v8_isolate);
    HandleScope handle_scope(isolate);
    Handle<Object> root;
    Handle<JSGlobalProxy> global_proxy =
        isolate->factory()->NewUninitializedJSGlobalProxy(
            JSGlobalProxy::SizeWithEmbedderFields(0));
    {
      SnapshotData snapshot_data(context_blob);
      root = ContextDeserializer::DeserializeContext(
                 isolate, &snapshot_data, false, global_proxy,
                 v8::DeserializeInternalFieldsCallback())
                 .ToHandleChecked();
      CHECK(root->IsContext());
      CHECK(Handle<Context>::cast(root)->global_proxy() == *global_proxy);
    }

    Handle<Object> root2;
    {
      SnapshotData snapshot_data(context_blob);
      root2 = ContextDeserializer::DeserializeContext(
                  isolate, &snapshot_data, false, global_proxy,
                  v8::DeserializeInternalFieldsCallback())
                  .ToHandleChecked();
      CHECK(root2->IsContext());
      CHECK(!root.is_identical_to(root2));
    }
    context_blob.Dispose();
  }
  v8_isolate->Dispose();
  blobs.Dispose();
  FreeCurrentEmbeddedBlob();
}

static void SerializeCustomContext(base::Vector<const byte>* startup_blob_out,
                                   base::Vector<const byte>* read_only_blob_out,
                                   base::Vector<const byte>* context_blob_out) {
  v8::Isolate* v8_isolate = TestSerializer::NewIsolateInitialized();
  Isolate* isolate = reinterpret_cast<Isolate*>(v8_isolate);
  {
    v8::Isolate::Scope isolate_scope(v8_isolate);

    v8::Persistent<v8::Context> env;
    {
      HandleScope scope(isolate);
      env.Reset(v8_isolate, v8::Context::New(v8_isolate));
    }
    CHECK(!env.IsEmpty());
    {
      v8::HandleScope handle_scope(v8_isolate);
      v8::Local<v8::Context>::New(v8_isolate, env)->Enter();
      // After execution, e's function context refers to the global object.
      CompileRun(
          "var e;"
          "(function() {"
          "  e = function(s) { return eval (s); }"
          "})();"
          "var o = this;"
          "var r = Math.random();"
          "var c = Math.sin(0) + Math.cos(0);"
          "var f = (function(a, b) { return a + b; }).bind(1, 2, 3);"
          "var s = parseInt('12345');"
          "var p = 0;"
          "(async ()=>{ p = await 42; })();");

      base::Vector<const char> source = ConstructSource(
          base::StaticCharVector("function g() { return [,"),
          base::StaticCharVector("1,"),
          base::StaticCharVector("];} a = g(); b = g(); b.push(1);"), 100000);
      v8::MaybeLocal<v8::String> source_str =
          v8::String::NewFromUtf8(v8_isolate, source.begin(),
                                  v8::NewStringType::kNormal, source.length());
      CompileRun(source_str.ToLocalChecked());
      source.Dispose();
    }
    // If we don't do this then we end up with a stray root pointing at the
    // context even after we have disposed of env.
    isolate->heap()->CollectAllAvailableGarbage(
        i::GarbageCollectionReason::kTesting);

    {
      v8::HandleScope handle_scope(v8_isolate);
      v8::Local<v8::Context>::New(v8_isolate, env)->Exit();
    }

    HandleScope scope(isolate);
    i::Context raw_context = i::Context::cast(*v8::Utils::OpenPersistent(env));

    env.Reset();

    SafepointScope safepoint(isolate->heap());

    DisallowGarbageCollection no_gc;
    SnapshotByteSink read_only_sink;
    ReadOnlySerializer read_only_serializer(isolate,
                                            Snapshot::kDefaultSerializerFlags);
    read_only_serializer.SerializeReadOnlyRoots();

    SnapshotByteSink startup_sink;
    StartupSerializer startup_serializer(
        isolate, Snapshot::kDefaultSerializerFlags, &read_only_serializer);
    startup_serializer.SerializeStrongReferences(no_gc);

    SnapshotByteSink context_sink;
    ContextSerializer context_serializer(
        isolate, Snapshot::kDefaultSerializerFlags, &startup_serializer,
        v8::SerializeInternalFieldsCallback());
    context_serializer.Serialize(&raw_context, no_gc);

    startup_serializer.SerializeWeakReferencesAndDeferred();

    read_only_serializer.FinalizeSerialization();

    SnapshotData read_only_snapshot(&read_only_serializer);
    SnapshotData startup_snapshot(&startup_serializer);
    SnapshotData context_snapshot(&context_serializer);

    *context_blob_out = WritePayload(context_snapshot.RawData());
    *startup_blob_out = WritePayload(startup_snapshot.RawData());
    *read_only_blob_out = WritePayload(read_only_snapshot.RawData());
  }
  v8_isolate->Dispose();
}

UNINITIALIZED_TEST(ContextSerializerCustomContext) {
  DisableAlwaysOpt();
  base::Vector<const byte> startup_blob;
  base::Vector<const byte> read_only_blob;
  base::Vector<const byte> context_blob;
  SerializeCustomContext(&startup_blob, &read_only_blob, &context_blob);

  StartupBlobs blobs = {startup_blob, read_only_blob};
  v8::Isolate* v8_isolate = TestSerializer::NewIsolateFromBlob(blobs);
  CHECK(v8_isolate);
  {
    v8::Isolate::Scope isolate_scope(v8_isolate);

    Isolate* isolate = reinterpret_cast<Isolate*>(v8_isolate);
    HandleScope handle_scope(isolate);
    Handle<Object> root;
    Handle<JSGlobalProxy> global_proxy =
        isolate->factory()->NewUninitializedJSGlobalProxy(
            JSGlobalProxy::SizeWithEmbedderFields(0));
    {
      SnapshotData snapshot_data(context_blob);
      root = ContextDeserializer::DeserializeContext(
                 isolate, &snapshot_data, false, global_proxy,
                 v8::DeserializeInternalFieldsCallback())
                 .ToHandleChecked();
      CHECK(root->IsContext());
      Handle<Context> context = Handle<Context>::cast(root);

      // Add context to the weak native context list
      context->set(Context::NEXT_CONTEXT_LINK,
                   isolate->heap()->native_contexts_list(),
                   UPDATE_WEAK_WRITE_BARRIER);
      isolate->heap()->set_native_contexts_list(*context);

      CHECK(context->global_proxy() == *global_proxy);
      Handle<String> o = isolate->factory()->NewStringFromAsciiChecked("o");
      Handle<JSObject> global_object(context->global_object(), isolate);
      Handle<Object> property = JSReceiver::GetDataProperty(global_object, o);
      CHECK(property.is_identical_to(global_proxy));

      v8::Local<v8::Context> v8_context = v8::Utils::ToLocal(context);
      v8::Context::Scope context_scope(v8_context);
      double r = CompileRun("r")
                     ->ToNumber(v8_isolate->GetCurrentContext())
                     .ToLocalChecked()
                     ->Value();
      CHECK(0.0 <= r && r < 1.0);
      // Math.random still works.
      double random = CompileRun("Math.random()")
                          ->ToNumber(v8_isolate->GetCurrentContext())
                          .ToLocalChecked()
                          ->Value();
      CHECK(0.0 <= random && random < 1.0);
      double c = CompileRun("c")
                     ->ToNumber(v8_isolate->GetCurrentContext())
                     .ToLocalChecked()
                     ->Value();
      CHECK_EQ(1, c);
      int f = CompileRun("f()")
                  ->ToNumber(v8_isolate->GetCurrentContext())
                  .ToLocalChecked()
                  ->Int32Value(v8_isolate->GetCurrentContext())
                  .FromJust();
      CHECK_EQ(5, f);
      f = CompileRun("e('f()')")
              ->ToNumber(v8_isolate->GetCurrentContext())
              .ToLocalChecked()
              ->Int32Value(v8_isolate->GetCurrentContext())
              .FromJust();
      CHECK_EQ(5, f);
      v8::Local<v8::String> s = CompileRun("s")
                                    ->ToString(v8_isolate->GetCurrentContext())
                                    .ToLocalChecked();
      CHECK(s->Equals(v8_isolate->GetCurrentContext(), v8_str("12345"))
                .FromJust());
      v8::Local<v8::String> p = CompileRun("p")
                                    ->ToString(v8_isolate->GetCurrentContext())
                                    .ToLocalChecked();
      CHECK(
          p->Equals(v8_isolate->GetCurrentContext(), v8_str("42")).FromJust());
      int a = CompileRun("a.length")
                  ->ToNumber(v8_isolate->GetCurrentContext())
                  .ToLocalChecked()
                  ->Int32Value(v8_isolate->GetCurrentContext())
                  .FromJust();
      CHECK_EQ(100001, a);
      int b = CompileRun("b.length")
                  ->ToNumber(v8_isolate->GetCurrentContext())
                  .ToLocalChecked()
                  ->Int32Value(v8_isolate->GetCurrentContext())
                  .FromJust();
      CHECK_EQ(100002, b);
    }
    context_blob.Dispose();
  }
  v8_isolate->Dispose();
  blobs.Dispose();
  FreeCurrentEmbeddedBlob();
}

UNINITIALIZED_TEST(CustomSnapshotDataBlob1) {
  DisableAlwaysOpt();
  const char* source1 = "function f() { return 42; }";

  DisableEmbeddedBlobRefcounting();
  v8::StartupData data1 = CreateSnapshotDataBlob(source1);

  v8::Isolate::CreateParams params1;
  params1.snapshot_blob = &data1;
  params1.array_buffer_allocator = CcTest::array_buffer_allocator();

  // Test-appropriate equivalent of v8::Isolate::New.
  v8::Isolate* isolate1 = TestSerializer::NewIsolate(params1);
  {
    v8::Isolate::Scope i_scope(isolate1);
    v8::HandleScope h_scope(isolate1);
    v8::Local<v8::Context> context = v8::Context::New(isolate1);
    v8::Context::Scope c_scope(context);
    v8::Maybe<int32_t> result =
        CompileRun("f()")->Int32Value(isolate1->GetCurrentContext());
    CHECK_EQ(42, result.FromJust());
    CHECK(CompileRun("this.g")->IsUndefined());
  }
  isolate1->Dispose();
  delete[] data1.data;  // We can dispose of the snapshot blob now.
  FreeCurrentEmbeddedBlob();
}

static void UnreachableCallback(const FunctionCallbackInfo<Value>& args) {
  UNREACHABLE();
}

UNINITIALIZED_TEST(CustomSnapshotDataBlobOverwriteGlobal) {
  DisableAlwaysOpt();
  const char* source1 = "function f() { return 42; }";

  DisableEmbeddedBlobRefcounting();
  v8::StartupData data1 = CreateSnapshotDataBlob(source1);

  v8::Isolate::CreateParams params1;
  params1.snapshot_blob = &data1;
  params1.array_buffer_allocator = CcTest::array_buffer_allocator();

  // Test that the snapshot overwrites the object template when there are
  // duplicate global properties.
  v8::Isolate* isolate1 = TestSerializer::NewIsolate(params1);
  {
    v8::Isolate::Scope i_scope(isolate1);
    v8::HandleScope h_scope(isolate1);
    v8::Local<v8::ObjectTemplate> global_template =
        v8::ObjectTemplate::New(isolate1);
    global_template->Set(
        isolate1, "f",
        v8::FunctionTemplate::New(isolate1, UnreachableCallback));
    v8::Local<v8::Context> context =
        v8::Context::New(isolate1, nullptr, global_template);
    v8::Context::Scope c_scope(context);
    v8::Maybe<int32_t> result =
        CompileRun("f()")->Int32Value(isolate1->GetCurrentContext());
    CHECK_EQ(42, result.FromJust());
  }
  isolate1->Dispose();
  delete[] data1.data;  // We can dispose of the snapshot blob now.
  FreeCurrentEmbeddedBlob();
}

UNINITIALIZED_TEST(CustomSnapshotDataBlobStringNotInternalized) {
  DisableAlwaysOpt();
  const char* source1 =
      R"javascript(
      // String would be internalized if it came from a literal so create "A"
      // via a function call.
      var global = String.fromCharCode(65);
      function f() { return global; }
      )javascript";

  DisableEmbeddedBlobRefcounting();
  v8::StartupData data1 = CreateSnapshotDataBlob(source1);

  v8::Isolate::CreateParams params1;
  params1.snapshot_blob = &data1;
  params1.array_buffer_allocator = CcTest::array_buffer_allocator();

  // Test-appropriate equivalent of v8::Isolate::New.
  v8::Isolate* isolate1 = TestSerializer::NewIsolate(params1);
  {
    v8::Isolate::Scope i_scope(isolate1);
    v8::HandleScope h_scope(isolate1);
    v8::Local<v8::Context> context = v8::Context::New(isolate1);
    v8::Context::Scope c_scope(context);
    v8::Local<v8::Value> result = CompileRun("f()").As<v8::Value>();
    CHECK(result->IsString());
    i::String str = *v8::Utils::OpenHandle(*result.As<v8::String>());
    CHECK_EQ(std::string(str.ToCString().get()), "A");
    CHECK(!str.IsInternalizedString());
    CHECK(!i::ReadOnlyHeap::Contains(str));
  }
  isolate1->Dispose();
  delete[] data1.data;  // We can dispose of the snapshot blob now.
  FreeCurrentEmbeddedBlob();
}

namespace {

void TestCustomSnapshotDataBlobWithIrregexpCode(
    v8::SnapshotCreator::FunctionCodeHandling function_code_handling) {
  DisableAlwaysOpt();
  const char* source =
      "var re1 = /\\/\\*[^*]*\\*+([^/*][^*]*\\*+)*\\//;\n"
      "function f() { return '/* a comment */'.search(re1); }\n"
      "function g() { return 'not a comment'.search(re1); }\n"
      "function h() { return '// this is a comment'.search(re1); }\n"
      "var re2 = /a/;\n"
      "function i() { return '/* a comment */'.search(re2); }\n"
      "f(); f(); g(); g(); h(); h(); i(); i();\n";

  DisableEmbeddedBlobRefcounting();
  v8::StartupData data1 =
      CreateSnapshotDataBlobInternal(function_code_handling, source);

  v8::Isolate::CreateParams params1;
  params1.snapshot_blob = &data1;
  params1.array_buffer_allocator = CcTest::array_buffer_allocator();

  // Test-appropriate equivalent of v8::Isolate::New.
  v8::Isolate* isolate1 = TestSerializer::NewIsolate(params1);
  {
    v8::Isolate::Scope i_scope(isolate1);
    v8::HandleScope h_scope(isolate1);
    v8::Local<v8::Context> context = v8::Context::New(isolate1);
    v8::Context::Scope c_scope(context);
    {
      // Check that compiled irregexp code has not been flushed prior to
      // serialization.
      i::Handle<i::JSRegExp> re =
          Utils::OpenHandle(*CompileRun("re1").As<v8::RegExp>());
      CHECK_EQ(re->HasCompiledCode(),
               function_code_handling ==
                   v8::SnapshotCreator::FunctionCodeHandling::kKeep);
    }
    {
      v8::Maybe<int32_t> result =
          CompileRun("f()")->Int32Value(isolate1->GetCurrentContext());
      CHECK_EQ(0, result.FromJust());
    }
    {
      v8::Maybe<int32_t> result =
          CompileRun("g()")->Int32Value(isolate1->GetCurrentContext());
      CHECK_EQ(-1, result.FromJust());
    }
    {
      v8::Maybe<int32_t> result =
          CompileRun("h()")->Int32Value(isolate1->GetCurrentContext());
      CHECK_EQ(-1, result.FromJust());
    }
    {
      // Check that ATOM regexp remains valid.
      i::Handle<i::JSRegExp> re =
          Utils::OpenHandle(*CompileRun("re2").As<v8::RegExp>());
      CHECK_EQ(re->TypeTag(), JSRegExp::ATOM);
      CHECK(!re->HasCompiledCode());
    }
  }
  isolate1->Dispose();
  delete[] data1.data;  // We can dispose of the snapshot blob now.
  FreeCurrentEmbeddedBlob();
}

}  // namespace

UNINITIALIZED_TEST(CustomSnapshotDataBlobWithIrregexpCodeKeepCode) {
  TestCustomSnapshotDataBlobWithIrregexpCode(
      v8::SnapshotCreator::FunctionCodeHandling::kKeep);
}

UNINITIALIZED_TEST(CustomSnapshotDataBlobWithIrregexpCodeClearCode) {
  TestCustomSnapshotDataBlobWithIrregexpCode(
      v8::SnapshotCreator::FunctionCodeHandling::kClear);
}

UNINITIALIZED_TEST(SnapshotChecksum) {
  DisableAlwaysOpt();
  const char* source1 = "function f() { return 42; }";

  DisableEmbeddedBlobRefcounting();
  v8::StartupData data1 = CreateSnapshotDataBlob(source1);
  CHECK(i::Snapshot::VerifyChecksum(&data1));
  const_cast<char*>(data1.data)[142] = data1.data[142] ^ 4;  // Flip a bit.
  CHECK(!i::Snapshot::VerifyChecksum(&data1));
  delete[] data1.data;  // We can dispose of the snapshot blob now.
  FreeCurrentEmbeddedBlob();
}

struct InternalFieldData {
  uint32_t data;
};

v8::StartupData SerializeInternalFields(v8::Local<v8::Object> holder, int index,
                                        void* data) {
  if (data == reinterpret_cast<void*>(2000)) {
    // Used for SnapshotCreatorTemplates test. We check that none of the fields
    // have been cleared yet.
    CHECK_NOT_NULL(holder->GetAlignedPointerFromInternalField(1));
  } else {
    CHECK_EQ(reinterpret_cast<void*>(2016), data);
  }
  if (index != 1) return {nullptr, 0};
  InternalFieldData* embedder_field = static_cast<InternalFieldData*>(
      holder->GetAlignedPointerFromInternalField(index));
  if (embedder_field == nullptr) return {nullptr, 0};
  int size = sizeof(*embedder_field);
  char* payload = new char[size];
  // We simply use memcpy to serialize the content.
  memcpy(payload, embedder_field, size);
  return {payload, size};
}

std::vector<InternalFieldData*> deserialized_data;

void DeserializeInternalFields(v8::Local<v8::Object> holder, int index,
                               v8::StartupData payload, void* data) {
  if (payload.raw_size == 0) {
    holder->SetAlignedPointerInInternalField(index, nullptr);
    return;
  }
  CHECK_EQ(reinterpret_cast<void*>(2017), data);
  InternalFieldData* embedder_field = new InternalFieldData{0};
  memcpy(embedder_field, payload.data, payload.raw_size);
  holder->SetAlignedPointerInInternalField(index, embedder_field);
  deserialized_data.push_back(embedder_field);
}

using Int32Expectations = std::vector<std::tuple<const char*, int32_t>>;

void TestInt32Expectations(const Int32Expectations& expectations) {
  for (const auto& e : expectations) {
    ExpectInt32(std::get<0>(e), std::get<1>(e));
  }
}

void TypedArrayTestHelper(
    const char* code, const Int32Expectations& expectations,
    const char* code_to_run_after_restore = nullptr,
    const Int32Expectations& after_restore_expectations = Int32Expectations(),
    v8::ArrayBuffer::Allocator* allocator = nullptr) {
  DisableAlwaysOpt();
  i::FLAG_allow_natives_syntax = true;
  DisableEmbeddedBlobRefcounting();
  v8::StartupData blob;
  {
    v8::SnapshotCreator creator;
    v8::Isolate* isolate = creator.GetIsolate();
    {
      v8::HandleScope handle_scope(isolate);
      v8::Local<v8::Context> context = v8::Context::New(isolate);
      v8::Context::Scope context_scope(context);

      CompileRun(code);
      TestInt32Expectations(expectations);
      creator.SetDefaultContext(
          context, v8::SerializeInternalFieldsCallback(
                       SerializeInternalFields, reinterpret_cast<void*>(2016)));
    }
    blob =
        creator.CreateBlob(v8::SnapshotCreator::FunctionCodeHandling::kClear);
  }

  v8::Isolate::CreateParams create_params;
  create_params.snapshot_blob = &blob;
  create_params.array_buffer_allocator =
      allocator != nullptr ? allocator : CcTest::array_buffer_allocator();
  v8::Isolate* isolate = TestSerializer::NewIsolate(create_params);
  {
    v8::Isolate::Scope i_scope(isolate);
    v8::HandleScope h_scope(isolate);
    v8::Local<v8::Context> context = v8::Context::New(
        isolate, nullptr, v8::MaybeLocal<v8::ObjectTemplate>(),
        v8::MaybeLocal<v8::Value>(),
        v8::DeserializeInternalFieldsCallback(DeserializeInternalFields,
                                              reinterpret_cast<void*>(2017)));
    CHECK(deserialized_data.empty());  // We do not expect any embedder data.
    v8::Context::Scope c_scope(context);
    TestInt32Expectations(expectations);
    if (code_to_run_after_restore) {
      CompileRun(code_to_run_after_restore);
    }
    TestInt32Expectations(after_restore_expectations);
  }
  isolate->Dispose();
  delete[] blob.data;  // We can dispose of the snapshot blob now.
  FreeCurrentEmbeddedBlob();
}

UNINITIALIZED_TEST(CustomSnapshotDataBlobWithOffHeapTypedArray) {
  const char* code =
      "var x = new Uint8Array(128);"
      "x[0] = 12;"
      "var arr = new Array(17);"
      "arr[1] = 24;"
      "var y = new Uint32Array(arr);"
      "var buffer = new ArrayBuffer(128);"
      "var z = new Int16Array(buffer);"
      "z[0] = 48;";
  Int32Expectations expectations = {std::make_tuple("x[0]", 12),
                                    std::make_tuple("y[1]", 24),
                                    std::make_tuple("z[0]", 48)};

  TypedArrayTestHelper(code, expectations);
}

UNINITIALIZED_TEST(CustomSnapshotDataBlobSharedArrayBuffer) {
  const char* code =
      "var x = new Int32Array([12, 24, 48, 96]);"
      "var y = new Uint8Array(x.buffer)";
  Int32Expectations expectations = {
    std::make_tuple("x[0]", 12),
    std::make_tuple("x[1]", 24),
#if !V8_TARGET_BIG_ENDIAN
    std::make_tuple("y[0]", 12),
    std::make_tuple("y[1]", 0),
    std::make_tuple("y[2]", 0),
    std::make_tuple("y[3]", 0),
    std::make_tuple("y[4]", 24)
#else
    std::make_tuple("y[3]", 12),
    std::make_tuple("y[2]", 0),
    std::make_tuple("y[1]", 0),
    std::make_tuple("y[0]", 0),
    std::make_tuple("y[7]", 24)
#endif
  };

  TypedArrayTestHelper(code, expectations);
}

UNINITIALIZED_TEST(CustomSnapshotDataBlobArrayBufferWithOffset) {
  const char* code =
      "var x = new Int32Array([12, 24, 48, 96]);"
      "var y = new Int32Array(x.buffer, 4, 2)";
  Int32Expectations expectations = {
      std::make_tuple("x[1]", 24),
      std::make_tuple("x[2]", 48),
      std::make_tuple("y[0]", 24),
      std::make_tuple("y[1]", 48),
  };

  // Verify that the typed arrays use the same buffer (not independent copies).
  const char* code_to_run_after_restore = "x[2] = 57; y[0] = 42;";
  Int32Expectations after_restore_expectations = {
      std::make_tuple("x[1]", 42),
      std::make_tuple("y[1]", 57),
  };

  TypedArrayTestHelper(code, expectations, code_to_run_after_restore,
                       after_restore_expectations);
}

UNINITIALIZED_TEST(CustomSnapshotDataBlobDataView) {
  const char* code =
      "var x = new Int8Array([1, 2, 3, 4]);"
      "var v = new DataView(x.buffer)";
  Int32Expectations expectations = {std::make_tuple("v.getInt8(0)", 1),
                                    std::make_tuple("v.getInt8(1)", 2),
                                    std::make_tuple("v.getInt16(0)", 258),
                                    std::make_tuple("v.getInt16(1)", 515)};

  TypedArrayTestHelper(code, expectations);
}

namespace {
class AlternatingArrayBufferAllocator : public v8::ArrayBuffer::Allocator {
 public:
  AlternatingArrayBufferAllocator()
      : allocation_fails_(false),
        allocator_(v8::ArrayBuffer::Allocator::NewDefaultAllocator()) {}
  ~AlternatingArrayBufferAllocator() { delete allocator_; }
  void* Allocate(size_t length) override {
    allocation_fails_ = !allocation_fails_;
    if (allocation_fails_) return nullptr;
    return allocator_->Allocate(length);
  }

  void* AllocateUninitialized(size_t length) override {
    return this->Allocate(length);
  }

  void Free(void* data, size_t size) override { allocator_->Free(data, size); }

  void* Reallocate(void* data, size_t old_length, size_t new_length) override {
    return allocator_->Reallocate(data, old_length, new_length);
  }

 private:
  bool allocation_fails_;
  v8::ArrayBuffer::Allocator* allocator_;
};
}  // anonymous namespace

UNINITIALIZED_TEST(CustomSnapshotManyArrayBuffers) {
  const char* code =
      "var buffers = [];"
      "for (let i = 0; i < 70; i++) buffers.push(new Uint8Array(1000));";
  Int32Expectations expectations = {std::make_tuple("buffers.length", 70)};
  std::unique_ptr<v8::ArrayBuffer::Allocator> allocator(
      new AlternatingArrayBufferAllocator());
  TypedArrayTestHelper(code, expectations, nullptr, Int32Expectations(),
                       allocator.get());
}

UNINITIALIZED_TEST(CustomSnapshotDataBlobDetachedArrayBuffer) {
  const char* code =
      "var x = new Int16Array([12, 24, 48]);"
      "%ArrayBufferDetach(x.buffer);";
  Int32Expectations expectations = {std::make_tuple("x.buffer.byteLength", 0),
                                    std::make_tuple("x.length", 0)};

  DisableAlwaysOpt();
  i::FLAG_allow_natives_syntax = true;
  DisableEmbeddedBlobRefcounting();
  v8::StartupData blob;
  {
    v8::SnapshotCreator creator;
    v8::Isolate* isolate = creator.GetIsolate();
    {
      v8::HandleScope handle_scope(isolate);
      v8::Local<v8::Context> context = v8::Context::New(isolate);
      v8::Context::Scope context_scope(context);

      CompileRun(code);
      TestInt32Expectations(expectations);
      creator.SetDefaultContext(
          context, v8::SerializeInternalFieldsCallback(
                       SerializeInternalFields, reinterpret_cast<void*>(2016)));
    }
    blob =
        creator.CreateBlob(v8::SnapshotCreator::FunctionCodeHandling::kClear);
  }

  v8::Isolate::CreateParams create_params;
  create_params.snapshot_blob = &blob;
  create_params.array_buffer_allocator = CcTest::array_buffer_allocator();
  v8::Isolate* isolate = TestSerializer::NewIsolate(create_params);
  {
    v8::Isolate::Scope i_scope(isolate);
    v8::HandleScope h_scope(isolate);
    v8::Local<v8::Context> context = v8::Context::New(
        isolate, nullptr, v8::MaybeLocal<v8::ObjectTemplate>(),
        v8::MaybeLocal<v8::Value>(),
        v8::DeserializeInternalFieldsCallback(DeserializeInternalFields,
                                              reinterpret_cast<void*>(2017)));
    v8::Context::Scope c_scope(context);
    TestInt32Expectations(expectations);

    v8::Local<v8::Value> x = CompileRun("x");
    CHECK(x->IsTypedArray());
    i::Handle<i::JSTypedArray> array =
        i::Handle<i::JSTypedArray>::cast(v8::Utils::OpenHandle(*x));
    CHECK(array->WasDetached());
  }
  isolate->Dispose();
  delete[] blob.data;  // We can dispose of the snapshot blob now.
  FreeCurrentEmbeddedBlob();
}

i::Handle<i::JSArrayBuffer> GetBufferFromTypedArray(
    v8::Local<v8::Value> typed_array) {
  CHECK(typed_array->IsTypedArray());

  i::Handle<i::JSArrayBufferView> view = i::Handle<i::JSArrayBufferView>::cast(
      v8::Utils::OpenHandle(*typed_array));

  return i::handle(i::JSArrayBuffer::cast(view->buffer()), view->GetIsolate());
}

UNINITIALIZED_TEST(CustomSnapshotDataBlobOnOrOffHeapTypedArray) {
  const char* code =
      "var x = new Uint8Array(8);"
      "x[0] = 12;"
      "x[7] = 24;"
      "var y = new Int16Array([12, 24, 48]);"
      "var z = new Int32Array(64);"
      "z[0] = 96;";
  Int32Expectations expectations = {
      std::make_tuple("x[0]", 12), std::make_tuple("x[7]", 24),
      std::make_tuple("y[2]", 48), std::make_tuple("z[0]", 96)};

  DisableAlwaysOpt();
  i::FLAG_allow_natives_syntax = true;
  DisableEmbeddedBlobRefcounting();
  v8::StartupData blob;
  {
    v8::SnapshotCreator creator;
    v8::Isolate* isolate = creator.GetIsolate();
    {
      v8::HandleScope handle_scope(isolate);
      v8::Local<v8::Context> context = v8::Context::New(isolate);
      v8::Context::Scope context_scope(context);

      CompileRun(code);
      TestInt32Expectations(expectations);
      i::Handle<i::JSArrayBuffer> buffer =
          GetBufferFromTypedArray(CompileRun("x"));
      // The resulting buffer should be on-heap.
      CHECK_NULL(buffer->backing_store());
      creator.SetDefaultContext(
          context, v8::SerializeInternalFieldsCallback(
                       SerializeInternalFields, reinterpret_cast<void*>(2016)));
    }
    blob =
        creator.CreateBlob(v8::SnapshotCreator::FunctionCodeHandling::kClear);
  }

  v8::Isolate::CreateParams create_params;
  create_params.snapshot_blob = &blob;
  create_params.array_buffer_allocator = CcTest::array_buffer_allocator();
  v8::Isolate* isolate = TestSerializer::NewIsolate(create_params);
  {
    v8::Isolate::Scope i_scope(isolate);
    v8::HandleScope h_scope(isolate);
    v8::Local<v8::Context> context = v8::Context::New(
        isolate, nullptr, v8::MaybeLocal<v8::ObjectTemplate>(),
        v8::MaybeLocal<v8::Value>(),
        v8::DeserializeInternalFieldsCallback(DeserializeInternalFields,
                                              reinterpret_cast<void*>(2017)));
    v8::Context::Scope c_scope(context);
    TestInt32Expectations(expectations);

    i::Handle<i::JSArrayBuffer> buffer =
        GetBufferFromTypedArray(CompileRun("x"));
    // The resulting buffer should be on-heap.
    CHECK_NULL(buffer->backing_store());

    buffer = GetBufferFromTypedArray(CompileRun("y"));
    CHECK_NULL(buffer->backing_store());

    buffer = GetBufferFromTypedArray(CompileRun("z"));
    // The resulting buffer should be off-heap.
    CHECK_NOT_NULL(buffer->backing_store());
  }
  isolate->Dispose();
  delete[] blob.data;  // We can dispose of the snapshot blob now.
  FreeCurrentEmbeddedBlob();
}

UNINITIALIZED_TEST(CustomSnapshotDataBlobTypedArrayNoEmbedderFieldCallback) {
  const char* code = "var x = new Uint8Array(8);";
  DisableAlwaysOpt();
  i::FLAG_allow_natives_syntax = true;
  DisableEmbeddedBlobRefcounting();
  v8::StartupData blob;
  {
    v8::SnapshotCreator creator;
    v8::Isolate* isolate = creator.GetIsolate();
    {
      v8::HandleScope handle_scope(isolate);
      v8::Local<v8::Context> context = v8::Context::New(isolate);
      v8::Context::Scope context_scope(context);

      CompileRun(code);
      creator.SetDefaultContext(context, v8::SerializeInternalFieldsCallback());
    }
    blob =
        creator.CreateBlob(v8::SnapshotCreator::FunctionCodeHandling::kClear);
  }

  v8::Isolate::CreateParams create_params;
  create_params.snapshot_blob = &blob;
  create_params.array_buffer_allocator = CcTest::array_buffer_allocator();
  v8::Isolate* isolate = TestSerializer::NewIsolate(create_params);
  {
    v8::Isolate::Scope i_scope(isolate);
    v8::HandleScope h_scope(isolate);
    v8::Local<v8::Context> context = v8::Context::New(
        isolate, nullptr, v8::MaybeLocal<v8::ObjectTemplate>(),
        v8::MaybeLocal<v8::Value>(), v8::DeserializeInternalFieldsCallback());
    v8::Context::Scope c_scope(context);
  }
  isolate->Dispose();
  delete[] blob.data;  // We can dispose of the snapshot blob now.
  FreeCurrentEmbeddedBlob();
}

UNINITIALIZED_TEST(CustomSnapshotDataBlob2) {
  DisableAlwaysOpt();
  const char* source2 =
      "function f() { return g() * 2; }"
      "function g() { return 43; }"
      "/./.test('a')";

  DisableEmbeddedBlobRefcounting();
  v8::StartupData data2 = CreateSnapshotDataBlob(source2);

  v8::Isolate::CreateParams params2;
  params2.snapshot_blob = &data2;
  params2.array_buffer_allocator = CcTest::array_buffer_allocator();
  // Test-appropriate equivalent of v8::Isolate::New.
  v8::Isolate* isolate2 = TestSerializer::NewIsolate(params2);
  {
    v8::Isolate::Scope i_scope(isolate2);
    v8::HandleScope h_scope(isolate2);
    v8::Local<v8::Context> context = v8::Context::New(isolate2);
    v8::Context::Scope c_scope(context);
    v8::Maybe<int32_t> result =
        CompileRun("f()")->Int32Value(isolate2->GetCurrentContext());
    CHECK_EQ(86, result.FromJust());
    result = CompileRun("g()")->Int32Value(isolate2->GetCurrentContext());
    CHECK_EQ(43, result.FromJust());
  }
  isolate2->Dispose();
  delete[] data2.data;  // We can dispose of the snapshot blob now.
  FreeCurrentEmbeddedBlob();
}

static void SerializationFunctionTemplate(
    const v8::FunctionCallbackInfo<v8::Value>& args) {
  args.GetReturnValue().Set(args[0]);
}

UNINITIALIZED_TEST(CustomSnapshotDataBlobOutdatedContextWithOverflow) {
  DisableAlwaysOpt();
  const char* source1 =
      "var o = {};"
      "(function() {"
      "  function f1(x) { return f2(x) instanceof Array; }"
      "  function f2(x) { return foo.bar(x); }"
      "  o.a = f2.bind(null);"
      "  o.b = 1;"
      "  o.c = 2;"
      "  o.d = 3;"
      "  o.e = 4;"
      "})();\n";

  const char* source2 = "o.a(42)";

  DisableEmbeddedBlobRefcounting();
  v8::StartupData data = CreateSnapshotDataBlob(source1);

  v8::Isolate::CreateParams params;
  params.snapshot_blob = &data;
  params.array_buffer_allocator = CcTest::array_buffer_allocator();

  // Test-appropriate equivalent of v8::Isolate::New.
  v8::Isolate* isolate = TestSerializer::NewIsolate(params);
  {
    v8::Isolate::Scope i_scope(isolate);
    v8::HandleScope h_scope(isolate);

    v8::Local<v8::ObjectTemplate> global = v8::ObjectTemplate::New(isolate);
    v8::Local<v8::ObjectTemplate> property = v8::ObjectTemplate::New(isolate);
    v8::Local<v8::FunctionTemplate> function =
        v8::FunctionTemplate::New(isolate, SerializationFunctionTemplate);
    property->Set(isolate, "bar", function);
    global->Set(isolate, "foo", property);

    v8::Local<v8::Context> context = v8::Context::New(isolate, nullptr, global);
    v8::Context::Scope c_scope(context);
    v8::Local<v8::Value> result = CompileRun(source2);
    v8::Maybe<bool> compare =
        v8_str("42")->Equals(isolate->GetCurrentContext(), result);
    CHECK(compare.FromJust());
  }
  isolate->Dispose();
  delete[] data.data;  // We can dispose of the snapshot blob now.
  FreeCurrentEmbeddedBlob();
}

UNINITIALIZED_TEST(CustomSnapshotDataBlobWithLocker) {
  DisableAlwaysOpt();
  DisableEmbeddedBlobRefcounting();
  v8::Isolate::CreateParams create_params;
  create_params.array_buffer_allocator = CcTest::array_buffer_allocator();
  v8::Isolate* isolate0 = v8::Isolate::New(create_params);
  {
    v8::Locker locker(isolate0);
    v8::Isolate::Scope i_scope(isolate0);
    v8::HandleScope h_scope(isolate0);
    v8::Local<v8::Context> context = v8::Context::New(isolate0);
    v8::Context::Scope c_scope(context);
    v8::Maybe<int32_t> result =
        CompileRun("Math.cos(0)")->Int32Value(isolate0->GetCurrentContext());
    CHECK_EQ(1, result.FromJust());
  }
  isolate0->Dispose();

  const char* source1 = "function f() { return 42; }";

  DisableEmbeddedBlobRefcounting();
  v8::StartupData data1 = CreateSnapshotDataBlob(source1);

  v8::Isolate::CreateParams params1;
  params1.snapshot_blob = &data1;
  params1.array_buffer_allocator = CcTest::array_buffer_allocator();
  // Test-appropriate equivalent of v8::Isolate::New.
  v8::Isolate* isolate1 = TestSerializer::NewIsolate(params1);
  {
    v8::Locker locker(isolate1);
    v8::Isolate::Scope i_scope(isolate1);
    v8::HandleScope h_scope(isolate1);
    v8::Local<v8::Context> context = v8::Context::New(isolate1);
    v8::Context::Scope c_scope(context);
    v8::Maybe<int32_t> result = CompileRun("f()")->Int32Value(context);
    CHECK_EQ(42, result.FromJust());
  }
  isolate1->Dispose();
  delete[] data1.data;  // We can dispose of the snapshot blob now.
  FreeCurrentEmbeddedBlob();
}

UNINITIALIZED_TEST(CustomSnapshotDataBlobStackOverflow) {
  DisableAlwaysOpt();
  const char* source =
      "var a = [0];"
      "var b = a;"
      "for (var i = 0; i < 10000; i++) {"
      "  var c = [i];"
      "  b.push(c);"
      "  b.push(c);"
      "  b = c;"
      "}";

  DisableEmbeddedBlobRefcounting();
  v8::StartupData data = CreateSnapshotDataBlob(source);

  v8::Isolate::CreateParams params;
  params.snapshot_blob = &data;
  params.array_buffer_allocator = CcTest::array_buffer_allocator();

  // Test-appropriate equivalent of v8::Isolate::New.
  v8::Isolate* isolate = TestSerializer::NewIsolate(params);
  {
    v8::Isolate::Scope i_scope(isolate);
    v8::HandleScope h_scope(isolate);
    v8::Local<v8::Context> context = v8::Context::New(isolate);
    v8::Context::Scope c_scope(context);
    const char* test =
        "var sum = 0;"
        "while (a) {"
        "  sum += a[0];"
        "  a = a[1];"
        "}"
        "sum";
    v8::Maybe<int32_t> result =
        CompileRun(test)->Int32Value(isolate->GetCurrentContext());
    CHECK_EQ(9999 * 5000, result.FromJust());
  }
  isolate->Dispose();
  delete[] data.data;  // We can dispose of the snapshot blob now.
  FreeCurrentEmbeddedBlob();
}

bool IsCompiled(const char* name) {
  return i::Handle<i::JSFunction>::cast(
             v8::Utils::OpenHandle(*CompileRun(name)))
      ->shared()
      .is_compiled();
}

UNINITIALIZED_TEST(SnapshotDataBlobWithWarmup) {
  DisableAlwaysOpt();
  const char* warmup = "Math.abs(1); Math.random = 1;";

  DisableEmbeddedBlobRefcounting();
  v8::StartupData cold = CreateSnapshotDataBlob(nullptr);
  v8::StartupData warm = WarmUpSnapshotDataBlobInternal(cold, warmup);
  delete[] cold.data;

  v8::Isolate::CreateParams params;
  params.snapshot_blob = &warm;
  params.array_buffer_allocator = CcTest::array_buffer_allocator();

  // Test-appropriate equivalent of v8::Isolate::New.
  v8::Isolate* isolate = TestSerializer::NewIsolate(params);
  {
    v8::Isolate::Scope i_scope(isolate);
    v8::HandleScope h_scope(isolate);
    v8::Local<v8::Context> context = v8::Context::New(isolate);
    v8::Context::Scope c_scope(context);
    // Running the warmup script has effect on whether functions are
    // pre-compiled, but does not pollute the context.
    CHECK(IsCompiled("Math.abs"));
    CHECK(IsCompiled("String.raw"));
    CHECK(CompileRun("Math.random")->IsFunction());
  }
  isolate->Dispose();
  delete[] warm.data;
  FreeCurrentEmbeddedBlob();
}

UNINITIALIZED_TEST(CustomSnapshotDataBlobWithWarmup) {
  DisableAlwaysOpt();
  const char* source =
      "function f() { return Math.abs(1); }\n"
      "function g() { return String.raw(1); }\n"
      "Object.valueOf(1);"
      "var a = 5";
  const char* warmup = "a = f()";

  DisableEmbeddedBlobRefcounting();
  v8::StartupData cold = CreateSnapshotDataBlob(source);
  v8::StartupData warm = WarmUpSnapshotDataBlobInternal(cold, warmup);
  delete[] cold.data;

  v8::Isolate::CreateParams params;
  params.snapshot_blob = &warm;
  params.array_buffer_allocator = CcTest::array_buffer_allocator();

  // Test-appropriate equivalent of v8::Isolate::New.
  v8::Isolate* isolate = TestSerializer::NewIsolate(params);
  {
    v8::Isolate::Scope i_scope(isolate);
    v8::HandleScope h_scope(isolate);
    v8::Local<v8::Context> context = v8::Context::New(isolate);
    v8::Context::Scope c_scope(context);
    // Running the warmup script has effect on whether functions are
    // pre-compiled, but does not pollute the context.
    CHECK(IsCompiled("f"));
    CHECK(IsCompiled("Math.abs"));
    CHECK(!IsCompiled("g"));
    CHECK(IsCompiled("String.raw"));
    CHECK(IsCompiled("Array.prototype.lastIndexOf"));
    CHECK_EQ(5, CompileRun("a")->Int32Value(context).FromJust());
  }
  isolate->Dispose();
  delete[] warm.data;
  FreeCurrentEmbeddedBlob();
}

namespace {
v8::StartupData CreateCustomSnapshotWithKeep() {
  v8::SnapshotCreator creator;
  v8::Isolate* isolate = creator.GetIsolate();
  {
    v8::HandleScope handle_scope(isolate);
    {
      v8::Local<v8::Context> context = v8::Context::New(isolate);
      v8::Context::Scope context_scope(context);
      v8::Local<v8::String> source_str = v8_str(
          "function f() { return Math.abs(1); }\n"
          "function g() { return String.raw(1); }");
      v8::ScriptOrigin origin(isolate, v8_str("test"));
      v8::ScriptCompiler::Source source(source_str, origin);
      CompileRun(isolate->GetCurrentContext(), &source,
                 v8::ScriptCompiler::kEagerCompile);
      creator.SetDefaultContext(context);
    }
  }
  return creator.CreateBlob(v8::SnapshotCreator::FunctionCodeHandling::kKeep);
}
}  // namespace

UNINITIALIZED_TEST(CustomSnapshotDataBlobWithKeep) {
  DisableAlwaysOpt();
  DisableEmbeddedBlobRefcounting();
  v8::StartupData blob = CreateCustomSnapshotWithKeep();

  {
    v8::Isolate::CreateParams params;
    params.snapshot_blob = &blob;
    params.array_buffer_allocator = CcTest::array_buffer_allocator();
    // Test-appropriate equivalent of v8::Isolate::New.
    v8::Isolate* isolate = TestSerializer::NewIsolate(params);
    {
      v8::Isolate::Scope isolate_scope(isolate);
      v8::HandleScope handle_scope(isolate);
      v8::Local<v8::Context> context = v8::Context::New(isolate);
      v8::Context::Scope context_scope(context);
      CHECK(IsCompiled("f"));
      CHECK(IsCompiled("g"));
    }
    isolate->Dispose();
  }
  delete[] blob.data;
  FreeCurrentEmbeddedBlob();
}

UNINITIALIZED_TEST(CustomSnapshotDataBlobImmortalImmovableRoots) {
  DisableAlwaysOpt();
  // Flood the startup snapshot with shared function infos. If they are
  // serialized before the immortal immovable root, the root will no longer end
  // up on the first page.
  base::Vector<const char> source =
      ConstructSource(base::StaticCharVector("var a = [];"),
                      base::StaticCharVector("a.push(function() {return 7});"),
                      base::StaticCharVector("\0"), 10000);

  DisableEmbeddedBlobRefcounting();
  v8::StartupData data = CreateSnapshotDataBlob(source.begin());

  v8::Isolate::CreateParams params;
  params.snapshot_blob = &data;
  params.array_buffer_allocator = CcTest::array_buffer_allocator();

  // Test-appropriate equivalent of v8::Isolate::New.
  v8::Isolate* isolate = TestSerializer::NewIsolate(params);
  {
    v8::Isolate::Scope i_scope(isolate);
    v8::HandleScope h_scope(isolate);
    v8::Local<v8::Context> context = v8::Context::New(isolate);
    v8::Context::Scope c_scope(context);
    CHECK_EQ(7, CompileRun("a[0]()")->Int32Value(context).FromJust());
  }
  isolate->Dispose();
  source.Dispose();
  delete[] data.data;  // We can dispose of the snapshot blob now.
  FreeCurrentEmbeddedBlob();
}

TEST(TestThatAlwaysSucceeds) {}

TEST(TestThatAlwaysFails) {
  bool ArtificialFailure = false;
  CHECK(ArtificialFailure);
}

int CountBuiltins() {
  // Check that we have not deserialized any additional builtin.
  HeapObjectIterator iterator(CcTest::heap());
  DisallowGarbageCollection no_gc;
  int counter = 0;
  for (HeapObject obj = iterator.Next(); !obj.is_null();
       obj = iterator.Next()) {
    if (obj.IsCode() && Code::cast(obj).kind() == CodeKind::BUILTIN) counter++;
  }
  return counter;
}

static Handle<SharedFunctionInfo> CompileScript(
<<<<<<< HEAD
    Isolate* isolate, Handle<String> source, Handle<String> name,
    ScriptData* cached_data, v8::ScriptCompiler::CompileOptions options) {
=======
    Isolate* isolate, Handle<String> source,
    const ScriptDetails& script_details, AlignedCachedData* cached_data,
    v8::ScriptCompiler::CompileOptions options) {
>>>>>>> 6d096131
  return Compiler::GetSharedFunctionInfoForScript(
             isolate, source, script_details, nullptr, cached_data, options,
             ScriptCompiler::kNoCacheNoReason, NOT_NATIVES_CODE)
      .ToHandleChecked();
}

static Handle<SharedFunctionInfo> CompileScriptAndProduceCache(
<<<<<<< HEAD
    Isolate* isolate, Handle<String> source, Handle<String> name,
    ScriptData** script_data, v8::ScriptCompiler::CompileOptions options) {
=======
    Isolate* isolate, Handle<String> source,
    const ScriptDetails& script_details, AlignedCachedData** out_cached_data,
    v8::ScriptCompiler::CompileOptions options) {
>>>>>>> 6d096131
  Handle<SharedFunctionInfo> sfi =
      Compiler::GetSharedFunctionInfoForScript(
          isolate, source, script_details, nullptr, nullptr, options,
          ScriptCompiler::kNoCacheNoReason, NOT_NATIVES_CODE)
          .ToHandleChecked();
  std::unique_ptr<ScriptCompiler::CachedData> cached_data(
      ScriptCompiler::CreateCodeCache(ToApiHandle<UnboundScript>(sfi)));
  uint8_t* buffer = NewArray<uint8_t>(cached_data->length);
  MemCopy(buffer, cached_data->data, cached_data->length);
  *script_data = new i::ScriptData(buffer, cached_data->length);
  (*script_data)->AcquireDataOwnership();
  return sfi;
}

TEST(CodeSerializerWithProfiler) {
  FLAG_enable_lazy_source_positions = true;
  FLAG_stress_lazy_source_positions = false;

  LocalContext context;
  Isolate* isolate = CcTest::i_isolate();
  isolate->compilation_cache()
      ->DisableScriptAndEval();  // Disable same-isolate code cache.

  v8::HandleScope scope(CcTest::isolate());

  const char* source = "1 + 1";

  Handle<String> orig_source = isolate->factory()
                                   ->NewStringFromUtf8(base::CStrVector(source))
                                   .ToHandleChecked();
  Handle<String> copy_source = isolate->factory()
                                   ->NewStringFromUtf8(base::CStrVector(source))
                                   .ToHandleChecked();
  CHECK(!orig_source.is_identical_to(copy_source));
  CHECK(orig_source->Equals(*copy_source));

  ScriptData* cache = nullptr;

  ScriptDetails default_script_details;
  Handle<SharedFunctionInfo> orig = CompileScriptAndProduceCache(
      isolate, orig_source, default_script_details, &cache,
      v8::ScriptCompiler::kNoCompileOptions);

  CHECK(!orig->GetBytecodeArray(isolate).HasSourcePositionTable());

  isolate->SetIsProfiling(true);

  // This does not assert that no compilation can happen as source position
  // collection could trigger it.
  Handle<SharedFunctionInfo> copy =
      CompileScript(isolate, copy_source, default_script_details, cache,
                    v8::ScriptCompiler::kConsumeCodeCache);

  // Since the profiler is now enabled, source positions should be collected
  // after deserialization.
  CHECK(copy->GetBytecodeArray(isolate).HasSourcePositionTable());

  delete cache;
}

void TestCodeSerializerOnePlusOneImpl(bool verify_builtins_count = true) {
  LocalContext context;
  Isolate* isolate = CcTest::i_isolate();
  isolate->compilation_cache()
      ->DisableScriptAndEval();  // Disable same-isolate code cache.

  v8::HandleScope scope(CcTest::isolate());

  const char* source = "1 + 1";

  Handle<String> orig_source = isolate->factory()
                                   ->NewStringFromUtf8(base::CStrVector(source))
                                   .ToHandleChecked();
  Handle<String> copy_source = isolate->factory()
                                   ->NewStringFromUtf8(base::CStrVector(source))
                                   .ToHandleChecked();
  CHECK(!orig_source.is_identical_to(copy_source));
  CHECK(orig_source->Equals(*copy_source));

  ScriptData* cache = nullptr;

  ScriptDetails default_script_details;
  Handle<SharedFunctionInfo> orig = CompileScriptAndProduceCache(
      isolate, orig_source, default_script_details, &cache,
      v8::ScriptCompiler::kNoCompileOptions);

  int builtins_count = CountBuiltins();

  Handle<SharedFunctionInfo> copy;
  {
    DisallowCompilation no_compile_expected(isolate);
    copy = CompileScript(isolate, copy_source, default_script_details, cache,
                         v8::ScriptCompiler::kConsumeCodeCache);
  }

  CHECK_NE(*orig, *copy);
  CHECK(Script::cast(copy->script()).source() == *copy_source);

  Handle<JSFunction> copy_fun =
      Factory::JSFunctionBuilder{isolate, copy, isolate->native_context()}
          .Build();
  Handle<JSObject> global(isolate->context().global_object(), isolate);
  Handle<Object> copy_result =
      Execution::Call(isolate, copy_fun, global, 0, nullptr).ToHandleChecked();
  CHECK_EQ(2, Handle<Smi>::cast(copy_result)->value());

  if (verify_builtins_count) CHECK_EQ(builtins_count, CountBuiltins());

  delete cache;
}

TEST(CodeSerializerOnePlusOne) { TestCodeSerializerOnePlusOneImpl(); }

// See bug v8:9122
#ifndef V8_TARGET_ARCH_ARM
TEST(CodeSerializerOnePlusOneWithInterpretedFramesNativeStack) {
  FLAG_interpreted_frames_native_stack = true;
  // We pass false because this test will create IET copies (which are
  // builtins).
  TestCodeSerializerOnePlusOneImpl(false);
}
#endif

TEST(CodeSerializerOnePlusOneWithDebugger) {
  v8::HandleScope scope(CcTest::isolate());
  static v8::debug::DebugDelegate dummy_delegate;
  v8::debug::SetDebugDelegate(CcTest::isolate(), &dummy_delegate);
  TestCodeSerializerOnePlusOneImpl();
}

TEST(CodeSerializerPromotedToCompilationCache) {
  LocalContext context;
  Isolate* isolate = CcTest::i_isolate();

  v8::HandleScope scope(CcTest::isolate());

  const char* source = "1 + 1";

  Handle<String> src = isolate->factory()->NewStringFromAsciiChecked(source);
  ScriptData* cache = nullptr;

  Handle<FixedArray> default_host_defined_options =
      isolate->factory()->NewFixedArray(2);
  default_host_defined_options->set(0, Smi::FromInt(0));
  const char* default_host_defined_option_1_string = "custom string";
  Handle<String> default_host_defined_option_1 =
      isolate->factory()->NewStringFromAsciiChecked(
          default_host_defined_option_1_string);
  default_host_defined_options->set(1, *default_host_defined_option_1);

  ScriptDetails default_script_details(src);
  default_script_details.host_defined_options = default_host_defined_options;
  CompileScriptAndProduceCache(isolate, src, default_script_details, &cache,
                               v8::ScriptCompiler::kNoCompileOptions);

  DisallowCompilation no_compile_expected(isolate);
  Handle<SharedFunctionInfo> copy =
      CompileScript(isolate, src, default_script_details, cache,
                    v8::ScriptCompiler::kConsumeCodeCache);

  {
    ScriptDetails script_details(src);
    script_details.host_defined_options =
        default_script_details.host_defined_options;
    MaybeHandle<SharedFunctionInfo> shared =
        isolate->compilation_cache()->LookupScript(src, script_details,
                                                   LanguageMode::kSloppy);
    CHECK_EQ(*shared.ToHandleChecked(), *copy);
  }

  {
    // Lookup with strictly equal host_defined_options should succeed:
    ScriptDetails script_details(src);
    Handle<FixedArray> host_defined_options =
        isolate->factory()->NewFixedArray(2);
    host_defined_options->set(0, default_host_defined_options->get(0));
    Handle<String> host_defined_option_1 =
        isolate->factory()->NewStringFromAsciiChecked(
            default_host_defined_option_1_string);
    host_defined_options->set(1, *host_defined_option_1);
    script_details.host_defined_options = host_defined_options;
    MaybeHandle<SharedFunctionInfo> shared =
        isolate->compilation_cache()->LookupScript(src, script_details,
                                                   LanguageMode::kSloppy);
    CHECK_EQ(*shared.ToHandleChecked(), *copy);
  }

  {
    // Lookup with different string with same contents should succeed:
    ScriptDetails script_details(
        isolate->factory()->NewStringFromAsciiChecked(source));
    script_details.host_defined_options =
        default_script_details.host_defined_options;
    MaybeHandle<SharedFunctionInfo> shared =
        isolate->compilation_cache()->LookupScript(src, script_details,
                                                   LanguageMode::kSloppy);
    CHECK_EQ(*shared.ToHandleChecked(), *copy);
  }

  {
    // Lookup with different string should fail:
    ScriptDetails script_details(
        isolate->factory()->NewStringFromAsciiChecked("other"));
    MaybeHandle<SharedFunctionInfo> shared =
        isolate->compilation_cache()->LookupScript(src, script_details,
                                                   LanguageMode::kSloppy);
    CHECK(shared.is_null());
  }

  {
    // Lookup with different position should fail:
    ScriptDetails script_details(src);
    script_details.line_offset = 0xFF;
    MaybeHandle<SharedFunctionInfo> shared =
        isolate->compilation_cache()->LookupScript(src, script_details,
                                                   LanguageMode::kSloppy);
    CHECK(shared.is_null());
  }

  {
    // Lookup with different position should fail:
    ScriptDetails script_details(src);
    script_details.column_offset = 0xFF;
    MaybeHandle<SharedFunctionInfo> shared =
        isolate->compilation_cache()->LookupScript(src, script_details,
                                                   LanguageMode::kSloppy);
    CHECK(shared.is_null());
  }

  {
    // Lookup with different language mode should fail:
    ScriptDetails script_details(src);
    MaybeHandle<SharedFunctionInfo> shared =
        isolate->compilation_cache()->LookupScript(src, script_details,
                                                   LanguageMode::kStrict);
    CHECK(shared.is_null());
  }

  {
    // Lookup with different script_options should fail
    ScriptOriginOptions origin_options(false, true);
    CHECK_NE(ScriptOriginOptions().Flags(), origin_options.Flags());
    ScriptDetails script_details(src, origin_options);
    MaybeHandle<SharedFunctionInfo> shared =
        isolate->compilation_cache()->LookupScript(src, script_details,
                                                   LanguageMode::kSloppy);
    CHECK(shared.is_null());
  }

  {
    // Lookup with different host_defined_options should fail:
    ScriptDetails script_details(src);
    script_details.host_defined_options = isolate->factory()->NewFixedArray(5);
    MaybeHandle<SharedFunctionInfo> shared =
        isolate->compilation_cache()->LookupScript(src, script_details,
                                                   LanguageMode::kSloppy);
    CHECK(shared.is_null());
  }

  delete cache;
}

TEST(CodeSerializerInternalizedString) {
  LocalContext context;
  Isolate* isolate = CcTest::i_isolate();
  isolate->compilation_cache()
      ->DisableScriptAndEval();  // Disable same-isolate code cache.

  v8::HandleScope scope(CcTest::isolate());

  const char* source = "'string1'";

  Handle<String> orig_source = isolate->factory()
                                   ->NewStringFromUtf8(base::CStrVector(source))
                                   .ToHandleChecked();
  Handle<String> copy_source = isolate->factory()
                                   ->NewStringFromUtf8(base::CStrVector(source))
                                   .ToHandleChecked();
  CHECK(!orig_source.is_identical_to(copy_source));
  CHECK(orig_source->Equals(*copy_source));

  Handle<JSObject> global(isolate->context().global_object(), isolate);

  i::ScriptData* script_data = nullptr;
  Handle<SharedFunctionInfo> orig = CompileScriptAndProduceCache(
<<<<<<< HEAD
      isolate, orig_source, Handle<String>(), &script_data,
=======
      isolate, orig_source, ScriptDetails(), &cached_data,
>>>>>>> 6d096131
      v8::ScriptCompiler::kNoCompileOptions);
  Handle<JSFunction> orig_fun =
      Factory::JSFunctionBuilder{isolate, orig, isolate->native_context()}
          .Build();
  Handle<Object> orig_result =
      Execution::Call(isolate, orig_fun, global, 0, nullptr).ToHandleChecked();
  CHECK(orig_result->IsInternalizedString());

  int builtins_count = CountBuiltins();

  Handle<SharedFunctionInfo> copy;
  {
    DisallowCompilation no_compile_expected(isolate);
<<<<<<< HEAD
    copy = CompileScript(isolate, copy_source, Handle<String>(), script_data,
=======
    copy = CompileScript(isolate, copy_source, ScriptDetails(), cached_data,
>>>>>>> 6d096131
                         v8::ScriptCompiler::kConsumeCodeCache);
  }
  CHECK_NE(*orig, *copy);
  CHECK(Script::cast(copy->script()).source() == *copy_source);

  Handle<JSFunction> copy_fun =
      Factory::JSFunctionBuilder{isolate, copy, isolate->native_context()}
          .Build();
  CHECK_NE(*orig_fun, *copy_fun);
  Handle<Object> copy_result =
      Execution::Call(isolate, copy_fun, global, 0, nullptr).ToHandleChecked();
  CHECK(orig_result.is_identical_to(copy_result));
  Handle<String> expected =
      isolate->factory()->NewStringFromAsciiChecked("string1");

  CHECK(Handle<String>::cast(copy_result)->Equals(*expected));
  CHECK_EQ(builtins_count, CountBuiltins());

  delete script_data;
}

TEST(CodeSerializerLargeCodeObject) {
  LocalContext context;
  Isolate* isolate = CcTest::i_isolate();
  isolate->compilation_cache()
      ->DisableScriptAndEval();  // Disable same-isolate code cache.

  v8::HandleScope scope(CcTest::isolate());

  // The serializer only tests the shared code, which is always the unoptimized
  // code. Don't even bother generating optimized code to avoid timeouts.
  FLAG_always_opt = false;

  base::Vector<const char> source = ConstructSource(
      base::StaticCharVector("var j=1; if (j == 0) {"),
      base::StaticCharVector(
          "for (let i of Object.prototype) for (let k = 0; k < 0; ++k);"),
      base::StaticCharVector("} j=7; j"), 2000);
  Handle<String> source_str =
      isolate->factory()->NewStringFromUtf8(source).ToHandleChecked();

  Handle<JSObject> global(isolate->context().global_object(), isolate);
  ScriptData* cache = nullptr;

  Handle<SharedFunctionInfo> orig =
      CompileScriptAndProduceCache(isolate, source_str, ScriptDetails(), &cache,
                                   v8::ScriptCompiler::kNoCompileOptions);

  CHECK(isolate->heap()->InSpace(orig->abstract_code(isolate), LO_SPACE));

  Handle<SharedFunctionInfo> copy;
  {
    DisallowCompilation no_compile_expected(isolate);
    copy = CompileScript(isolate, source_str, ScriptDetails(), cache,
                         v8::ScriptCompiler::kConsumeCodeCache);
  }
  CHECK_NE(*orig, *copy);

  Handle<JSFunction> copy_fun =
      Factory::JSFunctionBuilder{isolate, copy, isolate->native_context()}
          .Build();

  Handle<Object> copy_result =
      Execution::Call(isolate, copy_fun, global, 0, nullptr).ToHandleChecked();

  int result_int;
  CHECK(copy_result->ToInt32(&result_int));
  CHECK_EQ(7, result_int);

  delete cache;
  source.Dispose();
}

TEST(CodeSerializerLargeCodeObjectWithIncrementalMarking) {
  if (!FLAG_incremental_marking) return;
  if (FLAG_never_compact) return;
  ManualGCScope manual_gc_scope;
  FLAG_always_opt = false;
  const char* filter_flag = "--turbo-filter=NOTHING";
  FlagList::SetFlagsFromString(filter_flag, strlen(filter_flag));
  FLAG_manual_evacuation_candidates_selection = true;

  LocalContext context;
  Isolate* isolate = CcTest::i_isolate();
  Heap* heap = isolate->heap();
  isolate->compilation_cache()
      ->DisableScriptAndEval();  // Disable same-isolate code cache.

  v8::HandleScope scope(CcTest::isolate());

  base::Vector<const char> source = ConstructSource(
      base::StaticCharVector("var j=1; if (j == 0) {"),
      base::StaticCharVector("for (var i = 0; i < Object.prototype; i++);"),
      base::StaticCharVector("} j=7; var s = 'happy_hippo'; j"), 20000);
  Handle<String> source_str =
      isolate->factory()->NewStringFromUtf8(source).ToHandleChecked();

  // Create a string on an evacuation candidate in old space.
  Handle<String> moving_object;
  Page* ec_page;
  {
    AlwaysAllocateScopeForTesting always_allocate(heap);
    heap::SimulateFullSpace(heap->old_space());
    moving_object = isolate->factory()->InternalizeString(
        isolate->factory()->NewStringFromAsciiChecked("happy_hippo"));
    ec_page = Page::FromHeapObject(*moving_object);
  }

  Handle<JSObject> global(isolate->context().global_object(), isolate);
  ScriptData* cache = nullptr;

  Handle<SharedFunctionInfo> orig =
      CompileScriptAndProduceCache(isolate, source_str, ScriptDetails(), &cache,
                                   v8::ScriptCompiler::kNoCompileOptions);

  CHECK(heap->InSpace(orig->abstract_code(isolate), LO_SPACE));

  // Pretend that incremental marking is on when deserialization begins.
  heap::ForceEvacuationCandidate(ec_page);
  heap::SimulateIncrementalMarking(heap, false);
  IncrementalMarking* marking = heap->incremental_marking();
  marking->StartBlackAllocationForTesting();
  CHECK(marking->IsCompacting());
  CHECK(MarkCompactCollector::IsOnEvacuationCandidate(*moving_object));

  Handle<SharedFunctionInfo> copy;
  {
    DisallowCompilation no_compile_expected(isolate);
    copy = CompileScript(isolate, source_str, ScriptDetails(), cache,
                         v8::ScriptCompiler::kConsumeCodeCache);
  }
  CHECK_NE(*orig, *copy);

  // We should have missed a write barrier. Complete incremental marking
  // to flush out the bug.
  heap::SimulateIncrementalMarking(heap, true);
  CcTest::CollectAllGarbage();

  Handle<JSFunction> copy_fun =
      Factory::JSFunctionBuilder{isolate, copy, isolate->native_context()}
          .Build();

  Handle<Object> copy_result =
      Execution::Call(isolate, copy_fun, global, 0, nullptr).ToHandleChecked();

  int result_int;
  CHECK(copy_result->ToInt32(&result_int));
  CHECK_EQ(7, result_int);

  delete cache;
  source.Dispose();
}

TEST(CodeSerializerLargeStrings) {
  LocalContext context;
  Isolate* isolate = CcTest::i_isolate();
  Factory* f = isolate->factory();
  isolate->compilation_cache()
      ->DisableScriptAndEval();  // Disable same-isolate code cache.

  v8::HandleScope scope(CcTest::isolate());

  base::Vector<const char> source_s = ConstructSource(
      base::StaticCharVector("var s = \""), base::StaticCharVector("abcdef"),
      base::StaticCharVector("\";"), 1000000);
  base::Vector<const char> source_t = ConstructSource(
      base::StaticCharVector("var t = \""), base::StaticCharVector("uvwxyz"),
      base::StaticCharVector("\"; s + t"), 999999);
  Handle<String> source_str =
      f->NewConsString(f->NewStringFromUtf8(source_s).ToHandleChecked(),
                       f->NewStringFromUtf8(source_t).ToHandleChecked())
          .ToHandleChecked();

  Handle<JSObject> global(isolate->context().global_object(), isolate);
  ScriptData* cache = nullptr;

  Handle<SharedFunctionInfo> orig =
      CompileScriptAndProduceCache(isolate, source_str, ScriptDetails(), &cache,
                                   v8::ScriptCompiler::kNoCompileOptions);

  Handle<SharedFunctionInfo> copy;
  {
    DisallowCompilation no_compile_expected(isolate);
    copy = CompileScript(isolate, source_str, ScriptDetails(), cache,
                         v8::ScriptCompiler::kConsumeCodeCache);
  }
  CHECK_NE(*orig, *copy);

  Handle<JSFunction> copy_fun =
      Factory::JSFunctionBuilder{isolate, copy, isolate->native_context()}
          .Build();

  Handle<Object> copy_result =
      Execution::Call(isolate, copy_fun, global, 0, nullptr).ToHandleChecked();

  CHECK_EQ(6 * 1999999, Handle<String>::cast(copy_result)->length());
  Handle<Object> property = JSReceiver::GetDataProperty(
      isolate->global_object(), f->NewStringFromAsciiChecked("s"));
  CHECK(isolate->heap()->InSpace(HeapObject::cast(*property), LO_SPACE));
  property = JSReceiver::GetDataProperty(isolate->global_object(),
                                         f->NewStringFromAsciiChecked("t"));
  CHECK(isolate->heap()->InSpace(HeapObject::cast(*property), LO_SPACE));
  // Make sure we do not serialize too much, e.g. include the source string.
  CHECK_LT(cache->length(), 13000000);

  delete cache;
  source_s.Dispose();
  source_t.Dispose();
}

TEST(CodeSerializerThreeBigStrings) {
  LocalContext context;
  Isolate* isolate = CcTest::i_isolate();
  Factory* f = isolate->factory();
  isolate->compilation_cache()
      ->DisableScriptAndEval();  // Disable same-isolate code cache.

  v8::HandleScope scope(CcTest::isolate());

  const int32_t length_of_a = kMaxRegularHeapObjectSize * 2;
  const int32_t length_of_b = kMaxRegularHeapObjectSize / 2;
  const int32_t length_of_c = kMaxRegularHeapObjectSize / 2;

  base::Vector<const char> source_a = ConstructSource(
      base::StaticCharVector("var a = \""), base::StaticCharVector("a"),
      base::StaticCharVector("\";"), length_of_a);
  Handle<String> source_a_str =
      f->NewStringFromUtf8(source_a).ToHandleChecked();

  base::Vector<const char> source_b = ConstructSource(
      base::StaticCharVector("var b = \""), base::StaticCharVector("b"),
      base::StaticCharVector("\";"), length_of_b);
  Handle<String> source_b_str =
      f->NewStringFromUtf8(source_b).ToHandleChecked();

  base::Vector<const char> source_c = ConstructSource(
      base::StaticCharVector("var c = \""), base::StaticCharVector("c"),
      base::StaticCharVector("\";"), length_of_c);
  Handle<String> source_c_str =
      f->NewStringFromUtf8(source_c).ToHandleChecked();

  Handle<String> source_str =
      f->NewConsString(
           f->NewConsString(source_a_str, source_b_str).ToHandleChecked(),
           source_c_str)
          .ToHandleChecked();

  Handle<JSObject> global(isolate->context().global_object(), isolate);
  ScriptData* cache = nullptr;

  Handle<SharedFunctionInfo> orig =
      CompileScriptAndProduceCache(isolate, source_str, ScriptDetails(), &cache,
                                   v8::ScriptCompiler::kNoCompileOptions);

  Handle<SharedFunctionInfo> copy;
  {
    DisallowCompilation no_compile_expected(isolate);
    copy = CompileScript(isolate, source_str, ScriptDetails(), cache,
                         v8::ScriptCompiler::kConsumeCodeCache);
  }
  CHECK_NE(*orig, *copy);

  Handle<JSFunction> copy_fun =
      Factory::JSFunctionBuilder{isolate, copy, isolate->native_context()}
          .Build();

  USE(Execution::Call(isolate, copy_fun, global, 0, nullptr));

  v8::Maybe<int32_t> result =
      CompileRun("(a + b).length")
          ->Int32Value(CcTest::isolate()->GetCurrentContext());
  CHECK_EQ(length_of_a + length_of_b, result.FromJust());
  result = CompileRun("(b + c).length")
               ->Int32Value(CcTest::isolate()->GetCurrentContext());
  CHECK_EQ(length_of_b + length_of_c, result.FromJust());
  Heap* heap = isolate->heap();
  v8::Local<v8::String> result_str =
      CompileRun("a")
          ->ToString(CcTest::isolate()->GetCurrentContext())
          .ToLocalChecked();
  CHECK(heap->InSpace(*v8::Utils::OpenHandle(*result_str), LO_SPACE));
  result_str = CompileRun("b")
                   ->ToString(CcTest::isolate()->GetCurrentContext())
                   .ToLocalChecked();
  CHECK(heap->InSpace(*v8::Utils::OpenHandle(*result_str), OLD_SPACE));

  result_str = CompileRun("c")
                   ->ToString(CcTest::isolate()->GetCurrentContext())
                   .ToLocalChecked();
  CHECK(heap->InSpace(*v8::Utils::OpenHandle(*result_str), OLD_SPACE));

  delete cache;
  source_a.Dispose();
  source_b.Dispose();
  source_c.Dispose();
}

class SerializerOneByteResource
    : public v8::String::ExternalOneByteStringResource {
 public:
  SerializerOneByteResource(const char* data, size_t length)
      : data_(data), length_(length), dispose_count_(0) {}
  const char* data() const override { return data_; }
  size_t length() const override { return length_; }
  void Dispose() override { dispose_count_++; }
  int dispose_count() { return dispose_count_; }

 private:
  const char* data_;
  size_t length_;
  int dispose_count_;
};

class SerializerTwoByteResource : public v8::String::ExternalStringResource {
 public:
  SerializerTwoByteResource(const char* data, size_t length)
      : data_(AsciiToTwoByteString(data)), length_(length), dispose_count_(0) {}
  ~SerializerTwoByteResource() override { DeleteArray<const uint16_t>(data_); }

  const uint16_t* data() const override { return data_; }
  size_t length() const override { return length_; }
  void Dispose() override { dispose_count_++; }
  int dispose_count() { return dispose_count_; }

 private:
  const uint16_t* data_;
  size_t length_;
  int dispose_count_;
};

TEST(CodeSerializerExternalString) {
  LocalContext context;
  Isolate* isolate = CcTest::i_isolate();
  isolate->compilation_cache()
      ->DisableScriptAndEval();  // Disable same-isolate code cache.

  v8::HandleScope scope(CcTest::isolate());

  // Obtain external internalized one-byte string.
  SerializerOneByteResource one_byte_resource("one_byte", 8);
  Handle<String> one_byte_string =
      isolate->factory()->NewStringFromAsciiChecked("one_byte");
  one_byte_string = isolate->factory()->InternalizeString(one_byte_string);
  one_byte_string->MakeExternal(&one_byte_resource);
  CHECK(one_byte_string->IsExternalOneByteString());
  CHECK(one_byte_string->IsInternalizedString());

  // Obtain external internalized two-byte string.
  SerializerTwoByteResource two_byte_resource("two_byte", 8);
  Handle<String> two_byte_string =
      isolate->factory()->NewStringFromAsciiChecked("two_byte");
  two_byte_string = isolate->factory()->InternalizeString(two_byte_string);
  two_byte_string->MakeExternal(&two_byte_resource);
  CHECK(two_byte_string->IsExternalTwoByteString());
  CHECK(two_byte_string->IsInternalizedString());

  const char* source =
      "var o = {}               \n"
      "o.one_byte = 7;          \n"
      "o.two_byte = 8;          \n"
      "o.one_byte + o.two_byte; \n";
  Handle<String> source_string =
      isolate->factory()
          ->NewStringFromUtf8(base::CStrVector(source))
          .ToHandleChecked();

  Handle<JSObject> global(isolate->context().global_object(), isolate);
  ScriptData* cache = nullptr;

  Handle<SharedFunctionInfo> orig = CompileScriptAndProduceCache(
      isolate, source_string, ScriptDetails(), &cache,
      v8::ScriptCompiler::kNoCompileOptions);

  Handle<SharedFunctionInfo> copy;
  {
    DisallowCompilation no_compile_expected(isolate);
    copy = CompileScript(isolate, source_string, ScriptDetails(), cache,
                         v8::ScriptCompiler::kConsumeCodeCache);
  }
  CHECK_NE(*orig, *copy);

  Handle<JSFunction> copy_fun =
      Factory::JSFunctionBuilder{isolate, copy, isolate->native_context()}
          .Build();

  Handle<Object> copy_result =
      Execution::Call(isolate, copy_fun, global, 0, nullptr).ToHandleChecked();

  CHECK_EQ(15.0, copy_result->Number());

  // This avoids the GC from trying to free stack allocated resources.
  i::Handle<i::ExternalOneByteString>::cast(one_byte_string)
      ->SetResource(isolate, nullptr);
  i::Handle<i::ExternalTwoByteString>::cast(two_byte_string)
      ->SetResource(isolate, nullptr);
  delete cache;
}

TEST(CodeSerializerLargeExternalString) {
  LocalContext context;
  Isolate* isolate = CcTest::i_isolate();
  isolate->compilation_cache()
      ->DisableScriptAndEval();  // Disable same-isolate code cache.

  Factory* f = isolate->factory();

  v8::HandleScope scope(CcTest::isolate());

  // Create a huge external internalized string to use as variable name.
  base::Vector<const char> string = ConstructSource(
      base::StaticCharVector(""), base::StaticCharVector("abcdef"),
      base::StaticCharVector(""), 999999);
  Handle<String> name = f->NewStringFromUtf8(string).ToHandleChecked();
  SerializerOneByteResource one_byte_resource(
      reinterpret_cast<const char*>(string.begin()), string.length());
  name = f->InternalizeString(name);
  name->MakeExternal(&one_byte_resource);
  CHECK(name->IsExternalOneByteString());
  CHECK(name->IsInternalizedString());
  CHECK(isolate->heap()->InSpace(*name, LO_SPACE));

  // Create the source, which is "var <literal> = 42; <literal>".
  Handle<String> source_str =
      f->NewConsString(
           f->NewConsString(f->NewStringFromAsciiChecked("var "), name)
               .ToHandleChecked(),
           f->NewConsString(f->NewStringFromAsciiChecked(" = 42; "), name)
               .ToHandleChecked())
          .ToHandleChecked();

  Handle<JSObject> global(isolate->context().global_object(), isolate);
  ScriptData* cache = nullptr;

  Handle<SharedFunctionInfo> orig =
      CompileScriptAndProduceCache(isolate, source_str, ScriptDetails(), &cache,
                                   v8::ScriptCompiler::kNoCompileOptions);

  Handle<SharedFunctionInfo> copy;
  {
    DisallowCompilation no_compile_expected(isolate);
    copy = CompileScript(isolate, source_str, ScriptDetails(), cache,
                         v8::ScriptCompiler::kConsumeCodeCache);
  }
  CHECK_NE(*orig, *copy);

  Handle<JSFunction> copy_fun =
      Factory::JSFunctionBuilder{isolate, copy, isolate->native_context()}
          .Build();

  Handle<Object> copy_result =
      Execution::Call(isolate, copy_fun, global, 0, nullptr).ToHandleChecked();

  CHECK_EQ(42.0, copy_result->Number());

  // This avoids the GC from trying to free stack allocated resources.
  i::Handle<i::ExternalOneByteString>::cast(name)->SetResource(isolate,
                                                               nullptr);
  delete cache;
  string.Dispose();
}

TEST(CodeSerializerExternalScriptName) {
  LocalContext context;
  Isolate* isolate = CcTest::i_isolate();
  isolate->compilation_cache()
      ->DisableScriptAndEval();  // Disable same-isolate code cache.

  Factory* f = isolate->factory();

  v8::HandleScope scope(CcTest::isolate());

  const char* source =
      "var a = [1, 2, 3, 4];"
      "a.reduce(function(x, y) { return x + y }, 0)";

  Handle<String> source_string =
      f->NewStringFromUtf8(base::CStrVector(source)).ToHandleChecked();

  const SerializerOneByteResource one_byte_resource("one_byte", 8);
  Handle<String> name =
      f->NewExternalStringFromOneByte(&one_byte_resource).ToHandleChecked();
  CHECK(name->IsExternalOneByteString());
  CHECK(!name->IsInternalizedString());

  Handle<JSObject> global(isolate->context().global_object(), isolate);
  ScriptData* cache = nullptr;

  Handle<SharedFunctionInfo> orig = CompileScriptAndProduceCache(
      isolate, source_string, ScriptDetails(name), &cache,
      v8::ScriptCompiler::kNoCompileOptions);

  Handle<SharedFunctionInfo> copy;
  {
    DisallowCompilation no_compile_expected(isolate);
    copy = CompileScript(isolate, source_string, ScriptDetails(name), cache,
                         v8::ScriptCompiler::kConsumeCodeCache);
  }
  CHECK_NE(*orig, *copy);

  Handle<JSFunction> copy_fun =
      Factory::JSFunctionBuilder{isolate, copy, isolate->native_context()}
          .Build();

  Handle<Object> copy_result =
      Execution::Call(isolate, copy_fun, global, 0, nullptr).ToHandleChecked();

  CHECK_EQ(10.0, copy_result->Number());

  // This avoids the GC from trying to free stack allocated resources.
  i::Handle<i::ExternalOneByteString>::cast(name)->SetResource(isolate,
                                                               nullptr);
  delete cache;
}

static bool toplevel_test_code_event_found = false;

static void SerializerCodeEventListener(const v8::JitCodeEvent* event) {
  if (event->type == v8::JitCodeEvent::CODE_ADDED &&
      (memcmp(event->name.str, "Script:~ test", 13) == 0 ||
       memcmp(event->name.str, "Script: test", 12) == 0)) {
    toplevel_test_code_event_found = true;
  }
}

v8::ScriptCompiler::CachedData* CompileRunAndProduceCache(
    const char* source, CodeCacheType cacheType = CodeCacheType::kLazy) {
  v8::ScriptCompiler::CachedData* cache;
  v8::Isolate::CreateParams create_params;
  create_params.array_buffer_allocator = CcTest::array_buffer_allocator();
  v8::Isolate* isolate1 = v8::Isolate::New(create_params);
  {
    v8::Isolate::Scope iscope(isolate1);
    v8::HandleScope scope(isolate1);
    v8::Local<v8::Context> context = v8::Context::New(isolate1);
    v8::Context::Scope context_scope(context);

    v8::Local<v8::String> source_str = v8_str(source);
    v8::ScriptOrigin origin(isolate1, v8_str("test"));
    v8::ScriptCompiler::Source source(source_str, origin);
    v8::ScriptCompiler::CompileOptions options;
    switch (cacheType) {
      case CodeCacheType::kEager:
        options = v8::ScriptCompiler::kEagerCompile;
        break;
      case CodeCacheType::kLazy:
      case CodeCacheType::kAfterExecute:
        options = v8::ScriptCompiler::kNoCompileOptions;
        break;
      default:
        UNREACHABLE();
    }
    v8::Local<v8::UnboundScript> script =
        v8::ScriptCompiler::CompileUnboundScript(isolate1, &source, options)
            .ToLocalChecked();

    if (cacheType != CodeCacheType::kAfterExecute) {
      cache = ScriptCompiler::CreateCodeCache(script);
    }

    v8::Local<v8::Value> result = script->BindToCurrentContext()
                                      ->Run(isolate1->GetCurrentContext())
                                      .ToLocalChecked();
    v8::Local<v8::String> result_string =
        result->ToString(isolate1->GetCurrentContext()).ToLocalChecked();
    CHECK(result_string->Equals(isolate1->GetCurrentContext(), v8_str("abcdef"))
              .FromJust());

    if (cacheType == CodeCacheType::kAfterExecute) {
      cache = ScriptCompiler::CreateCodeCache(script);
    }
    CHECK(cache);
  }
  isolate1->Dispose();
  return cache;
}

TEST(CodeSerializerIsolates) {
  const char* source = "function f() { return 'abc'; }; f() + 'def'";
  v8::ScriptCompiler::CachedData* cache = CompileRunAndProduceCache(source);

  v8::Isolate::CreateParams create_params;
  create_params.array_buffer_allocator = CcTest::array_buffer_allocator();
  v8::Isolate* isolate2 = v8::Isolate::New(create_params);
  isolate2->SetJitCodeEventHandler(v8::kJitCodeEventDefault,
                                   SerializerCodeEventListener);
  toplevel_test_code_event_found = false;
  {
    v8::Isolate::Scope iscope(isolate2);
    v8::HandleScope scope(isolate2);
    v8::Local<v8::Context> context = v8::Context::New(isolate2);
    v8::Context::Scope context_scope(context);

    v8::Local<v8::String> source_str = v8_str(source);
    v8::ScriptOrigin origin(isolate2, v8_str("test"));
    v8::ScriptCompiler::Source source(source_str, origin, cache);
    v8::Local<v8::UnboundScript> script;
    {
      DisallowCompilation no_compile(reinterpret_cast<Isolate*>(isolate2));
      script = v8::ScriptCompiler::CompileUnboundScript(
                   isolate2, &source, v8::ScriptCompiler::kConsumeCodeCache)
                   .ToLocalChecked();
    }
    CHECK(!cache->rejected);
    v8::Local<v8::Value> result = script->BindToCurrentContext()
                                      ->Run(isolate2->GetCurrentContext())
                                      .ToLocalChecked();
    CHECK(result->ToString(isolate2->GetCurrentContext())
              .ToLocalChecked()
              ->Equals(isolate2->GetCurrentContext(), v8_str("abcdef"))
              .FromJust());
  }
  CHECK(toplevel_test_code_event_found);
  isolate2->Dispose();
}

TEST(CodeSerializerIsolatesEager) {
  const char* source =
      "function f() {"
      "  return function g() {"
      "    return 'abc';"
      "  }"
      "}"
      "f()() + 'def'";
  v8::ScriptCompiler::CachedData* cache =
      CompileRunAndProduceCache(source, CodeCacheType::kEager);

  v8::Isolate::CreateParams create_params;
  create_params.array_buffer_allocator = CcTest::array_buffer_allocator();
  v8::Isolate* isolate2 = v8::Isolate::New(create_params);
  isolate2->SetJitCodeEventHandler(v8::kJitCodeEventDefault,
                                   SerializerCodeEventListener);
  toplevel_test_code_event_found = false;
  {
    v8::Isolate::Scope iscope(isolate2);
    v8::HandleScope scope(isolate2);
    v8::Local<v8::Context> context = v8::Context::New(isolate2);
    v8::Context::Scope context_scope(context);

    v8::Local<v8::String> source_str = v8_str(source);
    v8::ScriptOrigin origin(isolate2, v8_str("test"));
    v8::ScriptCompiler::Source source(source_str, origin, cache);
    v8::Local<v8::UnboundScript> script;
    {
      DisallowCompilation no_compile(reinterpret_cast<Isolate*>(isolate2));
      script = v8::ScriptCompiler::CompileUnboundScript(
                   isolate2, &source, v8::ScriptCompiler::kConsumeCodeCache)
                   .ToLocalChecked();
    }
    CHECK(!cache->rejected);
    v8::Local<v8::Value> result = script->BindToCurrentContext()
                                      ->Run(isolate2->GetCurrentContext())
                                      .ToLocalChecked();
    CHECK(result->ToString(isolate2->GetCurrentContext())
              .ToLocalChecked()
              ->Equals(isolate2->GetCurrentContext(), v8_str("abcdef"))
              .FromJust());
  }
  CHECK(toplevel_test_code_event_found);
  isolate2->Dispose();
}

TEST(CodeSerializerAfterExecute) {
  // We test that no compilations happen when running this code. Forcing
  // to always optimize breaks this test.
  bool prev_always_opt_value = FLAG_always_opt;
  FLAG_always_opt = false;
  const char* source = "function f() { return 'abc'; }; f() + 'def'";
  v8::ScriptCompiler::CachedData* cache =
      CompileRunAndProduceCache(source, CodeCacheType::kAfterExecute);

  v8::Isolate::CreateParams create_params;
  create_params.array_buffer_allocator = CcTest::array_buffer_allocator();
  v8::Isolate* isolate2 = v8::Isolate::New(create_params);
  Isolate* i_isolate2 = reinterpret_cast<Isolate*>(isolate2);

  {
    v8::Isolate::Scope iscope(isolate2);
    v8::HandleScope scope(isolate2);
    v8::Local<v8::Context> context = v8::Context::New(isolate2);
    v8::Context::Scope context_scope(context);

    v8::Local<v8::String> source_str = v8_str(source);
    v8::ScriptOrigin origin(isolate2, v8_str("test"));
    v8::ScriptCompiler::Source source(source_str, origin, cache);
    v8::Local<v8::UnboundScript> script;
    {
      DisallowCompilation no_compile_expected(i_isolate2);
      script = v8::ScriptCompiler::CompileUnboundScript(
                   isolate2, &source, v8::ScriptCompiler::kConsumeCodeCache)
                   .ToLocalChecked();
    }
    CHECK(!cache->rejected);

    Handle<SharedFunctionInfo> sfi = v8::Utils::OpenHandle(*script);
    CHECK(sfi->HasBytecodeArray());
    BytecodeArray bytecode = sfi->GetBytecodeArray(i_isolate2);
    CHECK_EQ(bytecode.osr_loop_nesting_level(), 0);

    {
      DisallowCompilation no_compile_expected(i_isolate2);
      v8::Local<v8::Value> result = script->BindToCurrentContext()
                                        ->Run(isolate2->GetCurrentContext())
                                        .ToLocalChecked();
      v8::Local<v8::String> result_string =
          result->ToString(isolate2->GetCurrentContext()).ToLocalChecked();
      CHECK(
          result_string->Equals(isolate2->GetCurrentContext(), v8_str("abcdef"))
              .FromJust());
    }
  }
  isolate2->Dispose();

  // Restore the flags.
  FLAG_always_opt = prev_always_opt_value;
}

TEST(CodeSerializerFlagChange) {
  const char* source = "function f() { return 'abc'; }; f() + 'def'";
  v8::ScriptCompiler::CachedData* cache = CompileRunAndProduceCache(source);

  v8::Isolate::CreateParams create_params;
  create_params.array_buffer_allocator = CcTest::array_buffer_allocator();
  v8::Isolate* isolate2 = v8::Isolate::New(create_params);

  FLAG_allow_natives_syntax = true;  // Flag change should trigger cache reject.
  FlagList::EnforceFlagImplications();
  {
    v8::Isolate::Scope iscope(isolate2);
    v8::HandleScope scope(isolate2);
    v8::Local<v8::Context> context = v8::Context::New(isolate2);
    v8::Context::Scope context_scope(context);

    v8::Local<v8::String> source_str = v8_str(source);
    v8::ScriptOrigin origin(isolate2, v8_str("test"));
    v8::ScriptCompiler::Source source(source_str, origin, cache);
    v8::ScriptCompiler::CompileUnboundScript(
        isolate2, &source, v8::ScriptCompiler::kConsumeCodeCache)
        .ToLocalChecked();
    CHECK(cache->rejected);
  }
  isolate2->Dispose();
}

TEST(CodeSerializerBitFlip) {
  const char* source = "function f() { return 'abc'; }; f() + 'def'";
  v8::ScriptCompiler::CachedData* cache = CompileRunAndProduceCache(source);

  // Arbitrary bit flip.
  int arbitrary_spot = 237;
  CHECK_LT(arbitrary_spot, cache->length);
  const_cast<uint8_t*>(cache->data)[arbitrary_spot] ^= 0x40;

  v8::Isolate::CreateParams create_params;
  create_params.array_buffer_allocator = CcTest::array_buffer_allocator();
  v8::Isolate* isolate2 = v8::Isolate::New(create_params);
  {
    v8::Isolate::Scope iscope(isolate2);
    v8::HandleScope scope(isolate2);
    v8::Local<v8::Context> context = v8::Context::New(isolate2);
    v8::Context::Scope context_scope(context);

    v8::Local<v8::String> source_str = v8_str(source);
    v8::ScriptOrigin origin(isolate2, v8_str("test"));
    v8::ScriptCompiler::Source source(source_str, origin, cache);
    v8::ScriptCompiler::CompileUnboundScript(
        isolate2, &source, v8::ScriptCompiler::kConsumeCodeCache)
        .ToLocalChecked();
    CHECK(cache->rejected);
  }
  isolate2->Dispose();
}

TEST(CodeSerializerWithHarmonyScoping) {
  const char* source1 = "'use strict'; let x = 'X'";
  const char* source2 = "'use strict'; let y = 'Y'";
  const char* source3 = "'use strict'; x + y";

  v8::ScriptCompiler::CachedData* cache;

  v8::Isolate::CreateParams create_params;
  create_params.array_buffer_allocator = CcTest::array_buffer_allocator();
  v8::Isolate* isolate1 = v8::Isolate::New(create_params);
  {
    v8::Isolate::Scope iscope(isolate1);
    v8::HandleScope scope(isolate1);
    v8::Local<v8::Context> context = v8::Context::New(isolate1);
    v8::Context::Scope context_scope(context);

    CompileRun(source1);
    CompileRun(source2);

    v8::Local<v8::String> source_str = v8_str(source3);
    v8::ScriptOrigin origin(isolate1, v8_str("test"));
    v8::ScriptCompiler::Source source(source_str, origin);
    v8::Local<v8::UnboundScript> script =
        v8::ScriptCompiler::CompileUnboundScript(
            isolate1, &source, v8::ScriptCompiler::kNoCompileOptions)
            .ToLocalChecked();
    cache = v8::ScriptCompiler::CreateCodeCache(script);
    CHECK(cache);

    v8::Local<v8::Value> result = script->BindToCurrentContext()
                                      ->Run(isolate1->GetCurrentContext())
                                      .ToLocalChecked();
    v8::Local<v8::String> result_str =
        result->ToString(isolate1->GetCurrentContext()).ToLocalChecked();
    CHECK(result_str->Equals(isolate1->GetCurrentContext(), v8_str("XY"))
              .FromJust());
  }
  isolate1->Dispose();

  v8::Isolate* isolate2 = v8::Isolate::New(create_params);
  {
    v8::Isolate::Scope iscope(isolate2);
    v8::HandleScope scope(isolate2);
    v8::Local<v8::Context> context = v8::Context::New(isolate2);
    v8::Context::Scope context_scope(context);

    // Reverse order of prior running scripts.
    CompileRun(source2);
    CompileRun(source1);

    v8::Local<v8::String> source_str = v8_str(source3);
    v8::ScriptOrigin origin(isolate2, v8_str("test"));
    v8::ScriptCompiler::Source source(source_str, origin, cache);
    v8::Local<v8::UnboundScript> script;
    {
      DisallowCompilation no_compile(reinterpret_cast<Isolate*>(isolate2));
      script = v8::ScriptCompiler::CompileUnboundScript(
                   isolate2, &source, v8::ScriptCompiler::kConsumeCodeCache)
                   .ToLocalChecked();
    }
    v8::Local<v8::Value> result = script->BindToCurrentContext()
                                      ->Run(isolate2->GetCurrentContext())
                                      .ToLocalChecked();
    v8::Local<v8::String> result_str =
        result->ToString(isolate2->GetCurrentContext()).ToLocalChecked();
    CHECK(result_str->Equals(isolate2->GetCurrentContext(), v8_str("XY"))
              .FromJust());
  }
  isolate2->Dispose();
}

TEST(Regress503552) {
  if (!FLAG_incremental_marking) return;
  // Test that the code serializer can deal with weak cells that form a linked
  // list during incremental marking.
  CcTest::InitializeVM();
  Isolate* isolate = CcTest::i_isolate();

  HandleScope scope(isolate);
  Handle<String> source = isolate->factory()->NewStringFromAsciiChecked(
      "function f() {} function g() {}");
  ScriptData* script_data = nullptr;
  Handle<SharedFunctionInfo> shared = CompileScriptAndProduceCache(
<<<<<<< HEAD
      isolate, source, Handle<String>(), &script_data,
=======
      isolate, source, ScriptDetails(), &cached_data,
>>>>>>> 6d096131
      v8::ScriptCompiler::kNoCompileOptions);
  delete script_data;

  heap::SimulateIncrementalMarking(isolate->heap());

  v8::ScriptCompiler::CachedData* cache_data =
      CodeSerializer::Serialize(shared);
  delete cache_data;
}

UNINITIALIZED_TEST(SnapshotCreatorMultipleContexts) {
  DisableAlwaysOpt();
  DisableEmbeddedBlobRefcounting();
  v8::StartupData blob;
  {
    v8::SnapshotCreator creator;
    v8::Isolate* isolate = creator.GetIsolate();
    {
      v8::HandleScope handle_scope(isolate);
      v8::Local<v8::Context> context = v8::Context::New(isolate);
      v8::Context::Scope context_scope(context);
      CompileRun("var f = function() { return 1; }");
      creator.SetDefaultContext(context);
    }
    {
      v8::HandleScope handle_scope(isolate);
      v8::Local<v8::Context> context = v8::Context::New(isolate);
      v8::Context::Scope context_scope(context);
      CompileRun("var f = function() { return 2; }");
      CHECK_EQ(0u, creator.AddContext(context));
    }
    {
      v8::HandleScope handle_scope(isolate);
      v8::Local<v8::Context> context = v8::Context::New(isolate);
      CHECK_EQ(1u, creator.AddContext(context));
    }
    blob =
        creator.CreateBlob(v8::SnapshotCreator::FunctionCodeHandling::kClear);
  }

  v8::Isolate::CreateParams params;
  params.snapshot_blob = &blob;
  params.array_buffer_allocator = CcTest::array_buffer_allocator();
  // Test-appropriate equivalent of v8::Isolate::New.
  v8::Isolate* isolate = TestSerializer::NewIsolate(params);
  {
    v8::Isolate::Scope isolate_scope(isolate);
    {
      v8::HandleScope handle_scope(isolate);
      v8::Local<v8::Context> context = v8::Context::New(isolate);
      v8::Context::Scope context_scope(context);
      ExpectInt32("f()", 1);
    }
    {
      v8::HandleScope handle_scope(isolate);
      v8::Local<v8::Context> context =
          v8::Context::FromSnapshot(isolate, 0).ToLocalChecked();
      v8::Context::Scope context_scope(context);
      ExpectInt32("f()", 2);
    }
    {
      v8::HandleScope handle_scope(isolate);
      v8::Local<v8::Context> context =
          v8::Context::FromSnapshot(isolate, 1).ToLocalChecked();
      v8::Context::Scope context_scope(context);
      ExpectUndefined("this.f");
    }
  }

  isolate->Dispose();
  delete[] blob.data;
  FreeCurrentEmbeddedBlob();
}

static int serialized_static_field = 314;

static void SerializedCallback(
    const v8::FunctionCallbackInfo<v8::Value>& args) {
  if (args.Data()->IsExternal()) {
    CHECK_EQ(args.Data().As<v8::External>()->Value(),
             static_cast<void*>(&serialized_static_field));
    int* value =
        reinterpret_cast<int*>(args.Data().As<v8::External>()->Value());
    (*value)++;
  }
  args.GetReturnValue().Set(v8_num(42));
}

static void SerializedCallbackReplacement(
    const v8::FunctionCallbackInfo<v8::Value>& args) {
  args.GetReturnValue().Set(v8_num(1337));
}

static void NamedPropertyGetterForSerialization(
    v8::Local<v8::Name> name, const v8::PropertyCallbackInfo<v8::Value>& info) {
  if (name->Equals(info.GetIsolate()->GetCurrentContext(), v8_str("x"))
          .FromJust()) {
    info.GetReturnValue().Set(v8_num(2016));
  }
}

static void AccessorForSerialization(
    v8::Local<v8::String> property,
    const v8::PropertyCallbackInfo<v8::Value>& info) {
  info.GetReturnValue().Set(v8_num(2017));
}

static SerializerOneByteResource serializable_one_byte_resource("one_byte", 8);
static SerializerTwoByteResource serializable_two_byte_resource("two_byte", 8);

intptr_t original_external_references[] = {
    reinterpret_cast<intptr_t>(SerializedCallback),
    reinterpret_cast<intptr_t>(&serialized_static_field),
    reinterpret_cast<intptr_t>(&NamedPropertyGetterForSerialization),
    reinterpret_cast<intptr_t>(&AccessorForSerialization),
    reinterpret_cast<intptr_t>(&serialized_static_field),  // duplicate entry
    reinterpret_cast<intptr_t>(&serializable_one_byte_resource),
    reinterpret_cast<intptr_t>(&serializable_two_byte_resource),
    0};

intptr_t replaced_external_references[] = {
    reinterpret_cast<intptr_t>(SerializedCallbackReplacement),
    reinterpret_cast<intptr_t>(&serialized_static_field),
    reinterpret_cast<intptr_t>(&NamedPropertyGetterForSerialization),
    reinterpret_cast<intptr_t>(&AccessorForSerialization),
    reinterpret_cast<intptr_t>(&serialized_static_field),
    reinterpret_cast<intptr_t>(&serializable_one_byte_resource),
    reinterpret_cast<intptr_t>(&serializable_two_byte_resource),
    0};

intptr_t short_external_references[] = {
    reinterpret_cast<intptr_t>(SerializedCallbackReplacement), 0};

UNINITIALIZED_TEST(SnapshotCreatorExternalReferences) {
  DisableAlwaysOpt();
  DisableEmbeddedBlobRefcounting();
  v8::StartupData blob;
  {
    v8::SnapshotCreator creator(original_external_references);
    v8::Isolate* isolate = creator.GetIsolate();
    {
      v8::HandleScope handle_scope(isolate);
      v8::Local<v8::Context> context = v8::Context::New(isolate);
      v8::Context::Scope context_scope(context);
      v8::Local<v8::FunctionTemplate> callback =
          v8::FunctionTemplate::New(isolate, SerializedCallback);
      v8::Local<v8::Value> function =
          callback->GetFunction(context).ToLocalChecked();
      CHECK(context->Global()->Set(context, v8_str("f"), function).FromJust());

      CHECK(context->Global()
                ->Set(context, v8_str("one_byte"),
                      v8::String::NewExternalOneByte(
                          isolate, &serializable_one_byte_resource)
                          .ToLocalChecked())
                .FromJust());
      CHECK(context->Global()
                ->Set(context, v8_str("two_byte"),
                      v8::String::NewExternalTwoByte(
                          isolate, &serializable_two_byte_resource)
                          .ToLocalChecked())
                .FromJust());

      ExpectInt32("f()", 42);
      ExpectString("one_byte", "one_byte");
      ExpectString("two_byte", "two_byte");
      creator.SetDefaultContext(context);
    }
    blob =
        creator.CreateBlob(v8::SnapshotCreator::FunctionCodeHandling::kClear);
  }

  CHECK_EQ(1, serializable_one_byte_resource.dispose_count());
  CHECK_EQ(1, serializable_two_byte_resource.dispose_count());

  // Deserialize with the original external reference.
  {
    v8::Isolate::CreateParams params;
    params.snapshot_blob = &blob;
    params.array_buffer_allocator = CcTest::array_buffer_allocator();
    params.external_references = original_external_references;
    // Test-appropriate equivalent of v8::Isolate::New.
    v8::Isolate* isolate = TestSerializer::NewIsolate(params);
    {
      v8::Isolate::Scope isolate_scope(isolate);
      v8::HandleScope handle_scope(isolate);
      v8::Local<v8::Context> context = v8::Context::New(isolate);
      v8::Context::Scope context_scope(context);
      ExpectInt32("f()", 42);
      ExpectString("one_byte", "one_byte");
      ExpectString("two_byte", "two_byte");
      v8::Local<v8::String> one_byte = CompileRun("one_byte").As<v8::String>();
      v8::Local<v8::String> two_byte = CompileRun("two_byte").As<v8::String>();
      CHECK(one_byte->IsExternalOneByte());
      CHECK(!one_byte->IsExternalTwoByte());
      CHECK(!two_byte->IsExternalOneByte());
      CHECK(two_byte->IsExternalTwoByte());
    }
    isolate->Dispose();
  }

  CHECK_EQ(2, serializable_one_byte_resource.dispose_count());
  CHECK_EQ(2, serializable_two_byte_resource.dispose_count());

  // Deserialize with some other external reference.
  {
    v8::Isolate::CreateParams params;
    params.snapshot_blob = &blob;
    params.array_buffer_allocator = CcTest::array_buffer_allocator();
    params.external_references = replaced_external_references;
    // Test-appropriate equivalent of v8::Isolate::New.
    v8::Isolate* isolate = TestSerializer::NewIsolate(params);
    {
      v8::Isolate::Scope isolate_scope(isolate);
      v8::HandleScope handle_scope(isolate);
      v8::Local<v8::Context> context = v8::Context::New(isolate);
      v8::Context::Scope context_scope(context);
      ExpectInt32("f()", 1337);
    }
    isolate->Dispose();
  }

  CHECK_EQ(3, serializable_one_byte_resource.dispose_count());
  CHECK_EQ(3, serializable_two_byte_resource.dispose_count());

  delete[] blob.data;
  FreeCurrentEmbeddedBlob();
}

UNINITIALIZED_TEST(SnapshotCreatorShortExternalReferences) {
  DisableAlwaysOpt();
  DisableEmbeddedBlobRefcounting();
  v8::StartupData blob;
  {
    v8::SnapshotCreator creator(original_external_references);
    v8::Isolate* isolate = creator.GetIsolate();
    {
      v8::HandleScope handle_scope(isolate);
      v8::Local<v8::Context> context = v8::Context::New(isolate);
      v8::Context::Scope context_scope(context);
      v8::Local<v8::FunctionTemplate> callback =
          v8::FunctionTemplate::New(isolate, SerializedCallback);
      v8::Local<v8::Value> function =
          callback->GetFunction(context).ToLocalChecked();
      CHECK(context->Global()->Set(context, v8_str("f"), function).FromJust());
      ExpectInt32("f()", 42);
      creator.SetDefaultContext(context);
    }
    blob =
        creator.CreateBlob(v8::SnapshotCreator::FunctionCodeHandling::kClear);
  }

  // Deserialize with an incomplete list of external references.
  {
    v8::Isolate::CreateParams params;
    params.snapshot_blob = &blob;
    params.array_buffer_allocator = CcTest::array_buffer_allocator();
    params.external_references = short_external_references;
    // Test-appropriate equivalent of v8::Isolate::New.
    v8::Isolate* isolate = TestSerializer::NewIsolate(params);
    {
      v8::Isolate::Scope isolate_scope(isolate);
      v8::HandleScope handle_scope(isolate);
      v8::Local<v8::Context> context = v8::Context::New(isolate);
      v8::Context::Scope context_scope(context);
      ExpectInt32("f()", 1337);
    }
    isolate->Dispose();
  }
  delete[] blob.data;
  FreeCurrentEmbeddedBlob();
}

v8::StartupData CreateSnapshotWithDefaultAndCustom() {
  v8::SnapshotCreator creator(original_external_references);
  v8::Isolate* isolate = creator.GetIsolate();
  {
    v8::HandleScope handle_scope(isolate);
    {
      v8::Local<v8::Context> context = v8::Context::New(isolate);
      v8::Context::Scope context_scope(context);
      CompileRun("function f() { return 41; }");
      creator.SetDefaultContext(context);
      ExpectInt32("f()", 41);
    }
    {
      v8::Local<v8::Context> context = v8::Context::New(isolate);
      v8::Context::Scope context_scope(context);
      v8::Local<v8::FunctionTemplate> function_template =
          v8::FunctionTemplate::New(isolate, SerializedCallback);
      v8::Local<v8::Value> function =
          function_template->GetFunction(context).ToLocalChecked();
      CHECK(context->Global()->Set(context, v8_str("f"), function).FromJust());
      v8::Local<v8::ObjectTemplate> object_template =
          v8::ObjectTemplate::New(isolate);
      object_template->SetAccessor(v8_str("x"), AccessorForSerialization);
      v8::Local<v8::Object> object =
          object_template->NewInstance(context).ToLocalChecked();
      CHECK(context->Global()->Set(context, v8_str("o"), object).FromJust());
      ExpectInt32("f()", 42);
      ExpectInt32("o.x", 2017);
      creator.AddContext(context);
    }
  }
  return creator.CreateBlob(v8::SnapshotCreator::FunctionCodeHandling::kClear);
}

UNINITIALIZED_TEST(SnapshotCreatorNoExternalReferencesDefault) {
  DisableAlwaysOpt();
  DisableEmbeddedBlobRefcounting();
  v8::StartupData blob = CreateSnapshotWithDefaultAndCustom();

  // Deserialize with an incomplete list of external references.
  {
    v8::Isolate::CreateParams params;
    params.snapshot_blob = &blob;
    params.array_buffer_allocator = CcTest::array_buffer_allocator();
    params.external_references = nullptr;
    // Test-appropriate equivalent of v8::Isolate::New.
    v8::Isolate* isolate = TestSerializer::NewIsolate(params);
    {
      v8::Isolate::Scope isolate_scope(isolate);
      v8::HandleScope handle_scope(isolate);
      v8::Local<v8::Context> context = v8::Context::New(isolate);
      v8::Context::Scope context_scope(context);
      ExpectInt32("f()", 41);
    }
    isolate->Dispose();
  }
  delete[] blob.data;
  FreeCurrentEmbeddedBlob();
}

v8::StartupData CreateCustomSnapshotWithPreparseDataAndNoOuterScope() {
  v8::SnapshotCreator creator;
  v8::Isolate* isolate = creator.GetIsolate();
  {
    v8::HandleScope handle_scope(isolate);
    {
      v8::Local<v8::Context> context = v8::Context::New(isolate);
      v8::Context::Scope context_scope(context);
      CompileRun(
          "var foo = {\n"
          "  // This function is not top-level, but also has no outer scope.\n"
          "  bar: function(){\n"
          "    // Add an inner function so that the outer one has preparse\n"
          "    // scope data.\n"
          "    return function(){}\n"
          "  }\n"
          "};\n");
      creator.SetDefaultContext(context);
    }
  }
  return creator.CreateBlob(v8::SnapshotCreator::FunctionCodeHandling::kClear);
}

UNINITIALIZED_TEST(SnapshotCreatorPreparseDataAndNoOuterScope) {
  DisableAlwaysOpt();
  DisableEmbeddedBlobRefcounting();
  v8::StartupData blob = CreateCustomSnapshotWithPreparseDataAndNoOuterScope();

  // Deserialize with an incomplete list of external references.
  {
    v8::Isolate::CreateParams params;
    params.snapshot_blob = &blob;
    params.array_buffer_allocator = CcTest::array_buffer_allocator();
    // Test-appropriate equivalent of v8::Isolate::New.
    v8::Isolate* isolate = TestSerializer::NewIsolate(params);
    {
      v8::Isolate::Scope isolate_scope(isolate);
      v8::HandleScope handle_scope(isolate);
      v8::Local<v8::Context> context = v8::Context::New(isolate);
      v8::Context::Scope context_scope(context);
    }
    isolate->Dispose();
  }
  delete[] blob.data;
  FreeCurrentEmbeddedBlob();
}

v8::StartupData CreateCustomSnapshotArrayJoinWithKeep() {
  v8::SnapshotCreator creator;
  v8::Isolate* isolate = creator.GetIsolate();
  {
    v8::HandleScope handle_scope(isolate);
    {
      v8::Local<v8::Context> context = v8::Context::New(isolate);
      v8::Context::Scope context_scope(context);
      CompileRun(
          "[].join('');\n"
          "function g() { return String([1,2,3]); }\n");
      ExpectString("g()", "1,2,3");
      creator.SetDefaultContext(context);
    }
  }
  return creator.CreateBlob(v8::SnapshotCreator::FunctionCodeHandling::kKeep);
}

UNINITIALIZED_TEST(SnapshotCreatorArrayJoinWithKeep) {
  DisableAlwaysOpt();
  DisableEmbeddedBlobRefcounting();
  v8::StartupData blob = CreateCustomSnapshotArrayJoinWithKeep();

  // Deserialize with an incomplete list of external references.
  {
    v8::Isolate::CreateParams params;
    params.snapshot_blob = &blob;
    params.array_buffer_allocator = CcTest::array_buffer_allocator();
    // Test-appropriate equivalent of v8::Isolate::New.
    v8::Isolate* isolate = TestSerializer::NewIsolate(params);
    {
      v8::Isolate::Scope isolate_scope(isolate);
      v8::HandleScope handle_scope(isolate);
      v8::Local<v8::Context> context = v8::Context::New(isolate);
      v8::Context::Scope context_scope(context);
      ExpectString("g()", "1,2,3");
    }
    isolate->Dispose();
  }
  delete[] blob.data;
  FreeCurrentEmbeddedBlob();
}

v8::StartupData CreateCustomSnapshotWithDuplicateFunctions() {
  v8::SnapshotCreator creator;
  v8::Isolate* isolate = creator.GetIsolate();
  {
    v8::HandleScope handle_scope(isolate);
    {
      v8::Local<v8::Context> context = v8::Context::New(isolate);
      v8::Context::Scope context_scope(context);
      CompileRun(
          "function f() { return (() => 'a'); }\n"
          "let g1 = f();\n"
          "let g2 = f();\n");
      ExpectString("g1()", "a");
      ExpectString("g2()", "a");
      creator.SetDefaultContext(context);
    }
  }
  return creator.CreateBlob(v8::SnapshotCreator::FunctionCodeHandling::kKeep);
}

UNINITIALIZED_TEST(SnapshotCreatorDuplicateFunctions) {
  DisableAlwaysOpt();
  DisableEmbeddedBlobRefcounting();
  v8::StartupData blob = CreateCustomSnapshotWithDuplicateFunctions();

  // Deserialize with an incomplete list of external references.
  {
    v8::Isolate::CreateParams params;
    params.snapshot_blob = &blob;
    params.array_buffer_allocator = CcTest::array_buffer_allocator();
    // Test-appropriate equivalent of v8::Isolate::New.
    v8::Isolate* isolate = TestSerializer::NewIsolate(params);
    {
      v8::Isolate::Scope isolate_scope(isolate);
      v8::HandleScope handle_scope(isolate);
      v8::Local<v8::Context> context = v8::Context::New(isolate);
      v8::Context::Scope context_scope(context);
      ExpectString("g1()", "a");
      ExpectString("g2()", "a");
    }
    isolate->Dispose();
  }
  delete[] blob.data;
  FreeCurrentEmbeddedBlob();
}

TEST(SnapshotCreatorNoExternalReferencesCustomFail1) {
  DisableAlwaysOpt();
  v8::StartupData blob = CreateSnapshotWithDefaultAndCustom();

  // Deserialize with an incomplete list of external references.
  {
    v8::Isolate::CreateParams params;
    params.snapshot_blob = &blob;
    params.array_buffer_allocator = CcTest::array_buffer_allocator();
    params.external_references = nullptr;
    // Test-appropriate equivalent of v8::Isolate::New.
    v8::Isolate* isolate = TestSerializer::NewIsolate(params);
    {
      v8::Isolate::Scope isolate_scope(isolate);
      v8::HandleScope handle_scope(isolate);
      v8::Local<v8::Context> context =
          v8::Context::FromSnapshot(isolate, 0).ToLocalChecked();
      v8::Context::Scope context_scope(context);
      ExpectInt32("f()", 42);
    }
    isolate->Dispose();
  }
  delete[] blob.data;
}

TEST(SnapshotCreatorNoExternalReferencesCustomFail2) {
  DisableAlwaysOpt();
  v8::StartupData blob = CreateSnapshotWithDefaultAndCustom();

  // Deserialize with an incomplete list of external references.
  {
    v8::Isolate::CreateParams params;
    params.snapshot_blob = &blob;
    params.array_buffer_allocator = CcTest::array_buffer_allocator();
    params.external_references = nullptr;
    // Test-appropriate equivalent of v8::Isolate::New.
    v8::Isolate* isolate = TestSerializer::NewIsolate(params);
    {
      v8::Isolate::Scope isolate_scope(isolate);
      v8::HandleScope handle_scope(isolate);
      v8::Local<v8::Context> context =
          v8::Context::FromSnapshot(isolate, 0).ToLocalChecked();
      v8::Context::Scope context_scope(context);
      ExpectInt32("o.x", 2017);
    }
    isolate->Dispose();
  }
  delete[] blob.data;
}

UNINITIALIZED_TEST(SnapshotCreatorUnknownExternalReferences) {
  DisableAlwaysOpt();
  DisableEmbeddedBlobRefcounting();
  v8::SnapshotCreator creator;
  v8::Isolate* isolate = creator.GetIsolate();
  {
    v8::HandleScope handle_scope(isolate);
    v8::Local<v8::Context> context = v8::Context::New(isolate);
    v8::Context::Scope context_scope(context);

    v8::Local<v8::FunctionTemplate> callback =
        v8::FunctionTemplate::New(isolate, SerializedCallback);
    v8::Local<v8::Value> function =
        callback->GetFunction(context).ToLocalChecked();
    CHECK(context->Global()->Set(context, v8_str("f"), function).FromJust());
    ExpectInt32("f()", 42);

    creator.SetDefaultContext(context);
  }
  v8::StartupData blob =
      creator.CreateBlob(v8::SnapshotCreator::FunctionCodeHandling::kClear);

  delete[] blob.data;
  FreeCurrentEmbeddedBlob();
}

UNINITIALIZED_TEST(SnapshotCreatorTemplates) {
  DisableAlwaysOpt();
  DisableEmbeddedBlobRefcounting();
  v8::StartupData blob;

  {
    InternalFieldData* a1 = new InternalFieldData{11};
    InternalFieldData* b1 = new InternalFieldData{20};
    InternalFieldData* c1 = new InternalFieldData{30};

    v8::SnapshotCreator creator(original_external_references);
    v8::Isolate* isolate = creator.GetIsolate();
    {
      v8::HandleScope handle_scope(isolate);
      v8::ExtensionConfiguration* no_extension = nullptr;
      v8::Local<v8::ObjectTemplate> global_template =
          v8::ObjectTemplate::New(isolate);
      v8::Local<v8::External> external =
          v8::External::New(isolate, &serialized_static_field);
      v8::Local<v8::FunctionTemplate> callback =
          v8::FunctionTemplate::New(isolate, SerializedCallback, external);
      global_template->Set(isolate, "f", callback);
      v8::Local<v8::Context> context =
          v8::Context::New(isolate, no_extension, global_template);
      creator.SetDefaultContext(context);
      context = v8::Context::New(isolate, no_extension, global_template);
      v8::Local<v8::ObjectTemplate> object_template =
          v8::ObjectTemplate::New(isolate);
      object_template->SetInternalFieldCount(3);

      v8::Context::Scope context_scope(context);
      ExpectInt32("f()", 42);
      CHECK_EQ(315, serialized_static_field);

      v8::Local<v8::Object> a =
          object_template->NewInstance(context).ToLocalChecked();
      v8::Local<v8::Object> b =
          object_template->NewInstance(context).ToLocalChecked();
      v8::Local<v8::Object> c =
          object_template->NewInstance(context).ToLocalChecked();
      v8::Local<v8::External> null_external =
          v8::External::New(isolate, nullptr);
      v8::Local<v8::External> field_external =
          v8::External::New(isolate, &serialized_static_field);

      a->SetInternalField(0, b);
      b->SetInternalField(0, c);

      a->SetAlignedPointerInInternalField(1, a1);
      b->SetAlignedPointerInInternalField(1, b1);
      c->SetAlignedPointerInInternalField(1, c1);

      a->SetInternalField(2, null_external);
      b->SetInternalField(2, field_external);
      c->SetInternalField(2, v8_num(35));
      CHECK(context->Global()->Set(context, v8_str("a"), a).FromJust());

      CHECK_EQ(0u,
               creator.AddContext(context, v8::SerializeInternalFieldsCallback(
                                               SerializeInternalFields,
                                               reinterpret_cast<void*>(2000))));
      CHECK_EQ(0u, creator.AddData(callback));
      CHECK_EQ(1u, creator.AddData(global_template));
    }
    blob =
        creator.CreateBlob(v8::SnapshotCreator::FunctionCodeHandling::kClear);

    delete a1;
    delete b1;
    delete c1;
  }

  {
    v8::Isolate::CreateParams params;
    params.snapshot_blob = &blob;
    params.array_buffer_allocator = CcTest::array_buffer_allocator();
    params.external_references = original_external_references;
    // Test-appropriate equivalent of v8::Isolate::New.
    v8::Isolate* isolate = TestSerializer::NewIsolate(params);
    {
      v8::Isolate::Scope isolate_scope(isolate);
      {
        // Create a new context without a new object template.
        v8::HandleScope handle_scope(isolate);
        v8::Local<v8::Context> context =
            v8::Context::FromSnapshot(
                isolate, 0,
                v8::DeserializeInternalFieldsCallback(
                    DeserializeInternalFields, reinterpret_cast<void*>(2017)))
                .ToLocalChecked();
        v8::Context::Scope context_scope(context);
        ExpectInt32("f()", 42);
        CHECK_EQ(316, serialized_static_field);

        // Retrieve the snapshotted object template.
        v8::Local<v8::ObjectTemplate> obj_template =
            isolate->GetDataFromSnapshotOnce<v8::ObjectTemplate>(1)
                .ToLocalChecked();
        CHECK(!obj_template.IsEmpty());
        v8::Local<v8::Object> object =
            obj_template->NewInstance(context).ToLocalChecked();
        CHECK(context->Global()->Set(context, v8_str("o"), object).FromJust());
        ExpectInt32("o.f()", 42);
        CHECK_EQ(317, serialized_static_field);
        // Check that it instantiates to the same prototype.
        ExpectTrue("o.f.prototype === f.prototype");

        // Retrieve the snapshotted function template.
        v8::Local<v8::FunctionTemplate> fun_template =
            isolate->GetDataFromSnapshotOnce<v8::FunctionTemplate>(0)
                .ToLocalChecked();
        CHECK(!fun_template.IsEmpty());
        v8::Local<v8::Function> fun =
            fun_template->GetFunction(context).ToLocalChecked();
        CHECK(context->Global()->Set(context, v8_str("g"), fun).FromJust());
        ExpectInt32("g()", 42);
        // Check that it instantiates to the same prototype.
        ExpectTrue("g.prototype === f.prototype");

        // Retrieve embedder fields.
        v8::Local<v8::Object> a = context->Global()
                                      ->Get(context, v8_str("a"))
                                      .ToLocalChecked()
                                      ->ToObject(context)
                                      .ToLocalChecked();
        v8::Local<v8::Object> b =
            a->GetInternalField(0)->ToObject(context).ToLocalChecked();
        v8::Local<v8::Object> c =
            b->GetInternalField(0)->ToObject(context).ToLocalChecked();

        InternalFieldData* a1 = reinterpret_cast<InternalFieldData*>(
            a->GetAlignedPointerFromInternalField(1));
        v8::Local<v8::Value> a2 = a->GetInternalField(2);

        InternalFieldData* b1 = reinterpret_cast<InternalFieldData*>(
            b->GetAlignedPointerFromInternalField(1));
        v8::Local<v8::Value> b2 = b->GetInternalField(2);

        v8::Local<v8::Value> c0 = c->GetInternalField(0);
        InternalFieldData* c1 = reinterpret_cast<InternalFieldData*>(
            c->GetAlignedPointerFromInternalField(1));
        v8::Local<v8::Value> c2 = c->GetInternalField(2);

        CHECK(c0->IsUndefined());

        CHECK_EQ(11u, a1->data);
        CHECK_EQ(20u, b1->data);
        CHECK_EQ(30u, c1->data);

        CHECK(a2->IsExternal());
        CHECK_NULL(v8::Local<v8::External>::Cast(a2)->Value());
        CHECK(b2->IsExternal());
        CHECK_EQ(static_cast<void*>(&serialized_static_field),
                 v8::Local<v8::External>::Cast(b2)->Value());
        CHECK(c2->IsInt32() && c2->Int32Value(context).FromJust() == 35);

        // Calling GetDataFromSnapshotOnce again returns an empty MaybeLocal.
        CHECK(
            isolate->GetDataFromSnapshotOnce<v8::ObjectTemplate>(1).IsEmpty());
        CHECK(isolate->GetDataFromSnapshotOnce<v8::FunctionTemplate>(0)
                  .IsEmpty());
        CHECK(v8::Context::FromSnapshot(isolate, 1).IsEmpty());

        for (auto data : deserialized_data) delete data;
        deserialized_data.clear();
      }
    }
    isolate->Dispose();
  }
  delete[] blob.data;
  FreeCurrentEmbeddedBlob();
}

MaybeLocal<v8::Module> ResolveCallback(Local<v8::Context> context,
                                       Local<v8::String> specifier,
                                       Local<v8::FixedArray> import_assertions,
                                       Local<v8::Module> referrer) {
  return {};
}

UNINITIALIZED_TEST(SnapshotCreatorAddData) {
  DisableAlwaysOpt();
  DisableEmbeddedBlobRefcounting();
  v8::StartupData blob;

  // i::PerformCastCheck(Data*) should compile and be no-op
  {
    v8::Local<v8::Data> data;
    i::PerformCastCheck(*data);
  }

  {
    v8::SnapshotCreator creator;
    v8::Isolate* isolate = creator.GetIsolate();
    v8::Eternal<v8::Value> eternal_number;
    v8::Persistent<v8::Value> persistent_number_1;
    v8::Persistent<v8::Value> persistent_number_2;
    v8::Persistent<v8::Context> persistent_context;
    {
      v8::HandleScope handle_scope(isolate);

      eternal_number.Set(isolate, v8_num(2017));
      persistent_number_1.Reset(isolate, v8_num(2018));
      persistent_number_2.Reset(isolate, v8_num(2019));

      v8::Local<v8::Context> context = v8::Context::New(isolate);
      CHECK_EQ(0u, creator.AddData(context, persistent_number_2.Get(isolate)));
      creator.SetDefaultContext(context);
      context = v8::Context::New(isolate);
      persistent_context.Reset(isolate, context);

      v8::Context::Scope context_scope(context);

      v8::Local<v8::Object> object = CompileRun("({ p: 12 })").As<v8::Object>();

      v8::Local<v8::ObjectTemplate> object_template =
          v8::ObjectTemplate::New(isolate);
      object_template->SetInternalFieldCount(3);

      v8::Local<v8::Private> private_symbol =
          v8::Private::ForApi(isolate, v8_str("private_symbol"));

      v8::Local<v8::Signature> signature =
          v8::Signature::New(isolate, v8::FunctionTemplate::New(isolate));

      v8::Local<v8::AccessorSignature> accessor_signature =
          v8::AccessorSignature::New(isolate,
                                     v8::FunctionTemplate::New(isolate));

      v8::ScriptOrigin origin(isolate, v8_str(""), {}, {}, {}, {}, {}, {}, {},
                              true);
      v8::ScriptCompiler::Source source(
          v8::String::NewFromUtf8Literal(
              isolate, "export let a = 42; globalThis.a = {};"),
          origin);
      v8::Local<v8::Module> module =
          v8::ScriptCompiler::CompileModule(isolate, &source).ToLocalChecked();
      module->InstantiateModule(context, ResolveCallback).ToChecked();
      module->Evaluate(context).ToLocalChecked();

      CHECK_EQ(0u, creator.AddData(context, object));
      CHECK_EQ(1u, creator.AddData(context, v8_str("context-dependent")));
      CHECK_EQ(2u, creator.AddData(context, persistent_number_1.Get(isolate)));
      CHECK_EQ(3u, creator.AddData(context, object_template));
      CHECK_EQ(4u, creator.AddData(context, persistent_context.Get(isolate)));
      CHECK_EQ(5u, creator.AddData(context, module));
      creator.AddContext(context);

      CHECK_EQ(0u, creator.AddData(v8_str("context-independent")));
      CHECK_EQ(1u, creator.AddData(eternal_number.Get(isolate)));
      CHECK_EQ(2u, creator.AddData(object_template));
      CHECK_EQ(3u, creator.AddData(v8::FunctionTemplate::New(isolate)));
      CHECK_EQ(4u, creator.AddData(private_symbol));
      CHECK_EQ(5u, creator.AddData(signature));
      CHECK_EQ(6u, creator.AddData(accessor_signature));
    }

    blob =
        creator.CreateBlob(v8::SnapshotCreator::FunctionCodeHandling::kClear);
  }

  {
    v8::Isolate::CreateParams params;
    params.snapshot_blob = &blob;
    params.array_buffer_allocator = CcTest::array_buffer_allocator();
    // Test-appropriate equivalent of v8::Isolate::New.
    v8::Isolate* isolate = TestSerializer::NewIsolate(params);
    {
      v8::Isolate::Scope isolate_scope(isolate);
      v8::HandleScope handle_scope(isolate);
      v8::Local<v8::Context> context =
          v8::Context::FromSnapshot(isolate, 0).ToLocalChecked();

      // Check serialized data on the context.
      v8::Local<v8::Object> object =
          context->GetDataFromSnapshotOnce<v8::Object>(0).ToLocalChecked();
      CHECK(context->GetDataFromSnapshotOnce<v8::Object>(0).IsEmpty());
      CHECK_EQ(12, object->Get(context, v8_str("p"))
                       .ToLocalChecked()
                       ->Int32Value(context)
                       .FromJust());

      v8::Local<v8::String> string =
          context->GetDataFromSnapshotOnce<v8::String>(1).ToLocalChecked();
      CHECK(context->GetDataFromSnapshotOnce<v8::String>(1).IsEmpty());
      CHECK(string->Equals(context, v8_str("context-dependent")).FromJust());

      v8::Local<v8::Number> number =
          context->GetDataFromSnapshotOnce<v8::Number>(2).ToLocalChecked();
      CHECK(context->GetDataFromSnapshotOnce<v8::Number>(2).IsEmpty());
      CHECK_EQ(2018, number->Int32Value(context).FromJust());

      v8::Local<v8::ObjectTemplate> templ =
          context->GetDataFromSnapshotOnce<v8::ObjectTemplate>(3)
              .ToLocalChecked();
      CHECK(context->GetDataFromSnapshotOnce<v8::ObjectTemplate>(3).IsEmpty());
      CHECK_EQ(3, templ->InternalFieldCount());

      v8::Local<v8::Context> serialized_context =
          context->GetDataFromSnapshotOnce<v8::Context>(4).ToLocalChecked();
      CHECK(context->GetDataFromSnapshotOnce<v8::Context>(4).IsEmpty());
      CHECK_EQ(*v8::Utils::OpenHandle(*serialized_context),
               *v8::Utils::OpenHandle(*context));

      v8::Local<v8::Module> serialized_module =
          context->GetDataFromSnapshotOnce<v8::Module>(5).ToLocalChecked();
      CHECK(context->GetDataFromSnapshotOnce<v8::Context>(5).IsEmpty());
      {
        v8::Context::Scope context_scope(context);
        v8::Local<v8::Object> mod_ns =
            serialized_module->GetModuleNamespace().As<v8::Object>();
        CHECK(mod_ns->Get(context, v8_str("a"))
                  .ToLocalChecked()
                  ->StrictEquals(v8_num(42.0)));
      }

      CHECK(context->GetDataFromSnapshotOnce<v8::Value>(6).IsEmpty());

      // Check serialized data on the isolate.
      string = isolate->GetDataFromSnapshotOnce<v8::String>(0).ToLocalChecked();
      CHECK(context->GetDataFromSnapshotOnce<v8::String>(0).IsEmpty());
      CHECK(string->Equals(context, v8_str("context-independent")).FromJust());

      number = isolate->GetDataFromSnapshotOnce<v8::Number>(1).ToLocalChecked();
      CHECK(isolate->GetDataFromSnapshotOnce<v8::Number>(1).IsEmpty());
      CHECK_EQ(2017, number->Int32Value(context).FromJust());

      templ = isolate->GetDataFromSnapshotOnce<v8::ObjectTemplate>(2)
                  .ToLocalChecked();
      CHECK(isolate->GetDataFromSnapshotOnce<v8::ObjectTemplate>(2).IsEmpty());
      CHECK_EQ(3, templ->InternalFieldCount());

      isolate->GetDataFromSnapshotOnce<v8::FunctionTemplate>(3)
          .ToLocalChecked();
      CHECK(
          isolate->GetDataFromSnapshotOnce<v8::FunctionTemplate>(3).IsEmpty());

      isolate->GetDataFromSnapshotOnce<v8::Private>(4).ToLocalChecked();
      CHECK(isolate->GetDataFromSnapshotOnce<v8::Private>(4).IsEmpty());

      isolate->GetDataFromSnapshotOnce<v8::Signature>(5).ToLocalChecked();
      CHECK(isolate->GetDataFromSnapshotOnce<v8::Signature>(5).IsEmpty());

      isolate->GetDataFromSnapshotOnce<v8::AccessorSignature>(6)
          .ToLocalChecked();
      CHECK(
          isolate->GetDataFromSnapshotOnce<v8::AccessorSignature>(6).IsEmpty());

      CHECK(isolate->GetDataFromSnapshotOnce<v8::Value>(7).IsEmpty());
    }
    isolate->Dispose();
  }
  {
    SnapshotCreator creator(nullptr, &blob);
    v8::Isolate* isolate = creator.GetIsolate();
    {
      // Adding data to a snapshot replaces the list of existing data.
      v8::HandleScope hscope(isolate);
      v8::Local<v8::Context> context = v8::Context::New(isolate);
      creator.SetDefaultContext(context);
      context = v8::Context::FromSnapshot(isolate, 0).ToLocalChecked();
      v8::Local<v8::String> string =
          context->GetDataFromSnapshotOnce<v8::String>(1).ToLocalChecked();
      CHECK(context->GetDataFromSnapshotOnce<v8::String>(1).IsEmpty());
      CHECK(string->Equals(context, v8_str("context-dependent")).FromJust());
      v8::Local<v8::Number> number =
          isolate->GetDataFromSnapshotOnce<v8::Number>(1).ToLocalChecked();
      CHECK(isolate->GetDataFromSnapshotOnce<v8::Number>(1).IsEmpty());
      CHECK_EQ(2017, number->Int32Value(context).FromJust());

      CHECK_EQ(0u, creator.AddData(context, v8_num(2016)));
      CHECK_EQ(0u, creator.AddContext(context));
      CHECK_EQ(0u, creator.AddData(v8_str("stuff")));
    }
    delete[] blob.data;
    blob =
        creator.CreateBlob(v8::SnapshotCreator::FunctionCodeHandling::kClear);
  }
  {
    v8::Isolate::CreateParams params;
    params.snapshot_blob = &blob;
    params.array_buffer_allocator = CcTest::array_buffer_allocator();
    // Test-appropriate equivalent of v8::Isolate::New.
    v8::Isolate* isolate = TestSerializer::NewIsolate(params);
    {
      v8::Isolate::Scope isolate_scope(isolate);
      v8::HandleScope handle_scope(isolate);

      // Context where we did not re-add data no longer has data.
      v8::Local<v8::Context> context = v8::Context::New(isolate);
      CHECK(context->GetDataFromSnapshotOnce<v8::Object>(0).IsEmpty());

      // Context where we re-added data has completely new ones.
      context = v8::Context::FromSnapshot(isolate, 0).ToLocalChecked();
      v8::Local<v8::Value> value =
          context->GetDataFromSnapshotOnce<v8::Value>(0).ToLocalChecked();
      CHECK_EQ(2016, value->Int32Value(context).FromJust());
      CHECK(context->GetDataFromSnapshotOnce<v8::Value>(1).IsEmpty());

      // Ditto for the isolate.
      v8::Local<v8::String> string =
          isolate->GetDataFromSnapshotOnce<v8::String>(0).ToLocalChecked();
      CHECK(string->Equals(context, v8_str("stuff")).FromJust());
      CHECK(context->GetDataFromSnapshotOnce<v8::String>(1).IsEmpty());
    }
    isolate->Dispose();
  }
  delete[] blob.data;
  FreeCurrentEmbeddedBlob();
}

TEST(SnapshotCreatorUnknownHandles) {
  DisableAlwaysOpt();
  v8::StartupData blob;

  {
    v8::SnapshotCreator creator;
    v8::Isolate* isolate = creator.GetIsolate();
    v8::Eternal<v8::Value> eternal_number;
    v8::Persistent<v8::Value> persistent_number;
    {
      v8::HandleScope handle_scope(isolate);

      eternal_number.Set(isolate, v8_num(2017));
      persistent_number.Reset(isolate, v8_num(2018));

      v8::Local<v8::Context> context = v8::Context::New(isolate);
      creator.SetDefaultContext(context);
    }

    blob =
        creator.CreateBlob(v8::SnapshotCreator::FunctionCodeHandling::kClear);
  }
  delete[] blob.data;
}

UNINITIALIZED_TEST(SnapshotCreatorIncludeGlobalProxy) {
  DisableAlwaysOpt();
  DisableEmbeddedBlobRefcounting();
  v8::StartupData blob;

  {
    v8::SnapshotCreator creator(original_external_references);
    v8::Isolate* isolate = creator.GetIsolate();
    {
      // Set default context. This context implicitly does *not* serialize
      // the global proxy, and upon deserialization one has to be created
      // in the bootstrapper from the global object template.
      // Side effects from extensions are persisted though.
      v8::HandleScope handle_scope(isolate);
      v8::Local<v8::ObjectTemplate> global_template =
          v8::ObjectTemplate::New(isolate);
      v8::Local<v8::FunctionTemplate> callback =
          v8::FunctionTemplate::New(isolate, SerializedCallback);
      global_template->Set(isolate, "f", callback);
      global_template->SetHandler(v8::NamedPropertyHandlerConfiguration(
          NamedPropertyGetterForSerialization));
      v8::Local<v8::Context> context =
          v8::Context::New(isolate, nullptr, global_template);
      v8::Context::Scope context_scope(context);
      CompileRun(
          "function h() { return 13; };"
          "function i() { return 14; };"
          "var o = { p: 7 };");
      ExpectInt32("f()", 42);
      ExpectInt32("h()", 13);
      ExpectInt32("o.p", 7);
      ExpectInt32("x", 2016);
      creator.SetDefaultContext(context);
    }
    {
      // Add additional context. This context implicitly *does* serialize
      // the global proxy, and upon deserialization one has to be created
      // in the bootstrapper from the global object template.
      // Side effects from extensions are persisted.
      v8::HandleScope handle_scope(isolate);
      v8::Local<v8::ObjectTemplate> global_template =
          v8::ObjectTemplate::New(isolate);
      v8::Local<v8::FunctionTemplate> callback =
          v8::FunctionTemplate::New(isolate, SerializedCallback);
      global_template->SetInternalFieldCount(3);
      global_template->Set(isolate, "f", callback);
      global_template->SetHandler(v8::NamedPropertyHandlerConfiguration(
          NamedPropertyGetterForSerialization));
      global_template->SetAccessor(v8_str("y"), AccessorForSerialization);
      v8::Local<v8::Private> priv =
          v8::Private::ForApi(isolate, v8_str("cached"));
      global_template->SetAccessorProperty(
          v8_str("cached"),
          v8::FunctionTemplate::NewWithCache(isolate, SerializedCallback, priv,
                                             v8::Local<v8::Value>()));
      v8::Local<v8::Context> context =
          v8::Context::New(isolate, nullptr, global_template);
      v8::Context::Scope context_scope(context);

      CHECK(context->Global()
                ->SetPrivate(context, priv, v8_str("cached string"))
                .FromJust());
      v8::Local<v8::Private> hidden =
          v8::Private::ForApi(isolate, v8_str("hidden"));
      CHECK(context->Global()
                ->SetPrivate(context, hidden, v8_str("hidden string"))
                .FromJust());

      ExpectInt32("f()", 42);
      ExpectInt32("x", 2016);
      ExpectInt32("y", 2017);
      CHECK(v8_str("hidden string")
                ->Equals(context, context->Global()
                                      ->GetPrivate(context, hidden)
                                      .ToLocalChecked())
                .FromJust());

      CHECK_EQ(0u,
               creator.AddContext(context, v8::SerializeInternalFieldsCallback(
                                               SerializeInternalFields,
                                               reinterpret_cast<void*>(2016))));
    }
    blob =
        creator.CreateBlob(v8::SnapshotCreator::FunctionCodeHandling::kClear);
  }

  {
    v8::Isolate::CreateParams params;
    params.snapshot_blob = &blob;
    params.array_buffer_allocator = CcTest::array_buffer_allocator();
    params.external_references = original_external_references;
    // Test-appropriate equivalent of v8::Isolate::New.
    v8::Isolate* isolate = TestSerializer::NewIsolate(params);
    {
      v8::Isolate::Scope isolate_scope(isolate);
      // We can introduce new extensions, which could override functions already
      // in the snapshot.
      auto extension =
          std::make_unique<v8::Extension>("new extension",
                                          "function i() { return 24; }"
                                          "function j() { return 25; }"
                                          "let a = 26;"
                                          "try {"
                                          "  if (o.p == 7) o.p++;"
                                          "} catch {}");
      extension->set_auto_enable(true);
      v8::RegisterExtension(std::move(extension));
      {
        // Create a new context from default context snapshot. This will
        // create a new global object from a new global object template
        // without the interceptor.
        v8::HandleScope handle_scope(isolate);
        v8::Local<v8::Context> context = v8::Context::New(isolate);
        v8::Context::Scope context_scope(context);
        ExpectInt32("f()", 42);
        ExpectInt32("h()", 13);
        ExpectInt32("i()", 24);
        ExpectInt32("j()", 25);
        ExpectInt32("o.p", 8);
        ExpectInt32("a", 26);
        v8::TryCatch try_catch(isolate);
        CHECK(CompileRun("x").IsEmpty());
        CHECK(try_catch.HasCaught());
      }
      {
        // Create a new context from first additional context snapshot. This
        // will use the global object from the snapshot, including interceptor.
        v8::HandleScope handle_scope(isolate);
        v8::Local<v8::Context> context =
            v8::Context::FromSnapshot(
                isolate, 0,
                v8::DeserializeInternalFieldsCallback(
                    DeserializeInternalFields, reinterpret_cast<void*>(2017)))
                .ToLocalChecked();

        {
          v8::Context::Scope context_scope(context);
          ExpectInt32("f()", 42);
          ExpectInt32("i()", 24);
          ExpectInt32("j()", 25);
          ExpectInt32("x", 2016);
          v8::Local<v8::Private> hidden =
              v8::Private::ForApi(isolate, v8_str("hidden"));
          CHECK(v8_str("hidden string")
                    ->Equals(context, context->Global()
                                          ->GetPrivate(context, hidden)
                                          .ToLocalChecked())
                    .FromJust());
          ExpectString("cached", "cached string");
        }

        v8::Local<v8::Object> global = context->Global();
        CHECK_EQ(3, global->InternalFieldCount());
        context->DetachGlobal();

        // New context, but reuse global proxy.
        v8::ExtensionConfiguration* no_extensions = nullptr;
        v8::Local<v8::Context> context2 =
            v8::Context::FromSnapshot(
                isolate, 0,
                v8::DeserializeInternalFieldsCallback(
                    DeserializeInternalFields, reinterpret_cast<void*>(2017)),
                no_extensions, global)
                .ToLocalChecked();
        {
          v8::Context::Scope context_scope(context2);
          ExpectInt32("f()", 42);
          ExpectInt32("i()", 24);
          ExpectInt32("j()", 25);
          ExpectInt32("x", 2016);
          v8::Local<v8::Private> hidden =
              v8::Private::ForApi(isolate, v8_str("hidden"));
          CHECK(v8_str("hidden string")
                    ->Equals(context2, context2->Global()
                                           ->GetPrivate(context2, hidden)
                                           .ToLocalChecked())
                    .FromJust());

          // Set cached accessor property again.
          v8::Local<v8::Private> priv =
              v8::Private::ForApi(isolate, v8_str("cached"));
          CHECK(context2->Global()
                    ->SetPrivate(context2, priv, v8_str("cached string 1"))
                    .FromJust());
          ExpectString("cached", "cached string 1");
        }

        CHECK(context2->Global()->Equals(context2, global).FromJust());
      }
    }
    isolate->Dispose();
  }
  delete[] blob.data;
  FreeCurrentEmbeddedBlob();
}

UNINITIALIZED_TEST(ReinitializeHashSeedJSCollectionRehashable) {
  DisableAlwaysOpt();
  i::FLAG_rehash_snapshot = true;
  i::FLAG_hash_seed = 42;
  i::FLAG_allow_natives_syntax = true;
  DisableEmbeddedBlobRefcounting();
  v8::StartupData blob;
  {
    v8::SnapshotCreator creator;
    v8::Isolate* isolate = creator.GetIsolate();
    {
      v8::HandleScope handle_scope(isolate);
      v8::Local<v8::Context> context = v8::Context::New(isolate);
      v8::Context::Scope context_scope(context);
      // Create an object with an ordered hash table.
      CompileRun(
          "var m = new Map();"
          "m.set('a', 1);"
          "m.set('b', 2);"
          "var s = new Set();"
          "s.add(1);"
          "s.add(globalThis);");
      ExpectInt32("m.get('b')", 2);
      ExpectTrue("s.has(1)");
      ExpectTrue("s.has(globalThis)");
      creator.SetDefaultContext(context);
    }
    blob =
        creator.CreateBlob(v8::SnapshotCreator::FunctionCodeHandling::kClear);
    CHECK(blob.CanBeRehashed());
  }

  i::FLAG_hash_seed = 1337;
  v8::Isolate::CreateParams create_params;
  create_params.array_buffer_allocator = CcTest::array_buffer_allocator();
  create_params.snapshot_blob = &blob;
  v8::Isolate* isolate = v8::Isolate::New(create_params);
  {
    // Check that rehashing has been performed.
    CHECK_EQ(static_cast<uint64_t>(1337),
             HashSeed(reinterpret_cast<i::Isolate*>(isolate)));
    v8::Isolate::Scope isolate_scope(isolate);
    v8::HandleScope handle_scope(isolate);
    v8::Local<v8::Context> context = v8::Context::New(isolate);
    CHECK(!context.IsEmpty());
    v8::Context::Scope context_scope(context);
    ExpectInt32("m.get('b')", 2);
    ExpectTrue("s.has(1)");
    ExpectTrue("s.has(globalThis)");
  }
  isolate->Dispose();
  delete[] blob.data;
  FreeCurrentEmbeddedBlob();
}

UNINITIALIZED_TEST(ReinitializeHashSeedRehashable) {
  DisableAlwaysOpt();
  i::FLAG_rehash_snapshot = true;
  i::FLAG_hash_seed = 42;
  i::FLAG_allow_natives_syntax = true;
  DisableEmbeddedBlobRefcounting();
  v8::StartupData blob;
  {
    v8::SnapshotCreator creator;
    v8::Isolate* isolate = creator.GetIsolate();
    {
      v8::HandleScope handle_scope(isolate);
      v8::Local<v8::Context> context = v8::Context::New(isolate);
      v8::Context::Scope context_scope(context);
      // Create dictionary mode object.
      CompileRun(
          "var a = new Array(10000);"
          "%NormalizeElements(a);"
          "a[133] = 1;"
          "a[177] = 2;"
          "a[971] = 3;"
          "a[7997] = 4;"
          "a[2111] = 5;"
          "var o = {};"
          "%OptimizeObjectForAddingMultipleProperties(o, 3);"
          "o.a = 1;"
          "o.b = 2;"
          "o.c = 3;"
          "var p = { foo: 1 };"  // Test rehashing of transition arrays.
          "p = JSON.parse('{\"foo\": {\"x\": 1}}');");
      i::Handle<i::Object> i_a = v8::Utils::OpenHandle(*CompileRun("a"));
      i::Handle<i::Object> i_o = v8::Utils::OpenHandle(*CompileRun("o"));
      CHECK(i_a->IsJSArray());
      CHECK(i_a->IsJSObject());
      CHECK(!i::Handle<i::JSArray>::cast(i_a)->HasFastElements());
      CHECK(!i::Handle<i::JSObject>::cast(i_o)->HasFastProperties());
      ExpectInt32("a[2111]", 5);
      ExpectInt32("o.c", 3);
      creator.SetDefaultContext(context);
    }
    blob =
        creator.CreateBlob(v8::SnapshotCreator::FunctionCodeHandling::kClear);
    CHECK(blob.CanBeRehashed());
  }

  i::FLAG_hash_seed = 1337;
  v8::Isolate::CreateParams create_params;
  create_params.array_buffer_allocator = CcTest::array_buffer_allocator();
  create_params.snapshot_blob = &blob;
  v8::Isolate* isolate = v8::Isolate::New(create_params);
  {
    // Check that rehashing has been performed.
    CHECK_EQ(static_cast<uint64_t>(1337),
             HashSeed(reinterpret_cast<i::Isolate*>(isolate)));
    v8::Isolate::Scope isolate_scope(isolate);
    v8::HandleScope handle_scope(isolate);
    v8::Local<v8::Context> context = v8::Context::New(isolate);
    CHECK(!context.IsEmpty());
    v8::Context::Scope context_scope(context);
    i::Handle<i::Object> i_a = v8::Utils::OpenHandle(*CompileRun("a"));
    i::Handle<i::Object> i_o = v8::Utils::OpenHandle(*CompileRun("o"));
    CHECK(i_a->IsJSArray());
    CHECK(i_a->IsJSObject());
    CHECK(!i::Handle<i::JSArray>::cast(i_a)->HasFastElements());
    CHECK(!i::Handle<i::JSObject>::cast(i_o)->HasFastProperties());
    ExpectInt32("a[2111]", 5);
    ExpectInt32("o.c", 3);
  }
  isolate->Dispose();
  delete[] blob.data;
  FreeCurrentEmbeddedBlob();
}

void CheckSFIsAreWeak(WeakFixedArray sfis, Isolate* isolate) {
  CHECK_GT(sfis.length(), 0);
  int no_of_weak = 0;
  for (int i = 0; i < sfis.length(); ++i) {
    MaybeObject maybe_object = sfis.Get(i);
    HeapObject heap_object;
    CHECK(maybe_object->IsWeakOrCleared() ||
          (maybe_object->GetHeapObjectIfStrong(&heap_object) &&
           heap_object.IsUndefined(isolate)));
    if (maybe_object->IsWeak()) {
      ++no_of_weak;
    }
  }
  CHECK_GT(no_of_weak, 0);
}

UNINITIALIZED_TEST(WeakArraySerializationInSnapshot) {
  const char* code = "var my_func = function() { }";

  DisableAlwaysOpt();
  DisableEmbeddedBlobRefcounting();
  i::FLAG_allow_natives_syntax = true;
  v8::StartupData blob;
  {
    v8::SnapshotCreator creator;
    v8::Isolate* isolate = creator.GetIsolate();
    {
      v8::HandleScope handle_scope(isolate);
      v8::Local<v8::Context> context = v8::Context::New(isolate);
      v8::Context::Scope context_scope(context);

      CompileRun(code);
      creator.SetDefaultContext(
          context, v8::SerializeInternalFieldsCallback(
                       SerializeInternalFields, reinterpret_cast<void*>(2016)));
    }
    blob =
        creator.CreateBlob(v8::SnapshotCreator::FunctionCodeHandling::kClear);
  }

  v8::Isolate::CreateParams create_params;
  create_params.snapshot_blob = &blob;
  create_params.array_buffer_allocator = CcTest::array_buffer_allocator();
  v8::Isolate* isolate = TestSerializer::NewIsolate(create_params);
  {
    v8::Isolate::Scope i_scope(isolate);
    v8::HandleScope h_scope(isolate);
    v8::Local<v8::Context> context = v8::Context::New(
        isolate, nullptr, v8::MaybeLocal<v8::ObjectTemplate>(),
        v8::MaybeLocal<v8::Value>(),
        v8::DeserializeInternalFieldsCallback(DeserializeInternalFields,
                                              reinterpret_cast<void*>(2017)));
    v8::Context::Scope c_scope(context);

    v8::Local<v8::Value> x = CompileRun("my_func");
    CHECK(x->IsFunction());
    Handle<JSFunction> function =
        Handle<JSFunction>::cast(v8::Utils::OpenHandle(*x));

    // Verify that the pointers in shared_function_infos are weak.
    WeakFixedArray sfis =
        Script::cast(function->shared().script()).shared_function_infos();
    CheckSFIsAreWeak(sfis, reinterpret_cast<i::Isolate*>(isolate));
  }
  isolate->Dispose();
  delete[] blob.data;
  FreeCurrentEmbeddedBlob();
}

TEST(WeakArraySerializationInCodeCache) {
  LocalContext context;
  Isolate* isolate = CcTest::i_isolate();
  isolate->compilation_cache()->DisableScriptAndEval();

  v8::HandleScope scope(CcTest::isolate());

  const char* source = "function foo() { }";

  Handle<String> src = isolate->factory()
                           ->NewStringFromUtf8(base::CStrVector(source))
                           .ToHandleChecked();
  ScriptData* cache = nullptr;

  ScriptDetails script_details(src);
  CompileScriptAndProduceCache(isolate, src, script_details, &cache,
                               v8::ScriptCompiler::kNoCompileOptions);

  DisallowCompilation no_compile_expected(isolate);
  Handle<SharedFunctionInfo> copy =
      CompileScript(isolate, src, script_details, cache,
                    v8::ScriptCompiler::kConsumeCodeCache);

  // Verify that the pointers in shared_function_infos are weak.
  WeakFixedArray sfis = Script::cast(copy->script()).shared_function_infos();
  CheckSFIsAreWeak(sfis, isolate);

  delete cache;
}

TEST(CachedCompileFunctionInContext) {
  DisableAlwaysOpt();
  LocalContext env;
  Isolate* isolate = CcTest::i_isolate();
  isolate->compilation_cache()
      ->DisableScriptAndEval();  // Disable same-isolate code cache.

  v8::HandleScope scope(CcTest::isolate());

  v8::Local<v8::String> source = v8_str("return x*x;");
  v8::Local<v8::String> arg_str = v8_str("x");
  ScriptCompiler::CachedData* cache;
  {
    v8::ScriptCompiler::Source script_source(source);
    v8::Local<v8::Function> fun =
        v8::ScriptCompiler::CompileFunctionInContext(
            env.local(), &script_source, 1, &arg_str, 0, nullptr,
            v8::ScriptCompiler::kEagerCompile)
            .ToLocalChecked();
    cache = v8::ScriptCompiler::CreateCodeCacheForFunction(fun);
  }

  {
    DisallowCompilation no_compile_expected(isolate);
    v8::ScriptCompiler::Source script_source(source, cache);
    v8::Local<v8::Function> fun =
        v8::ScriptCompiler::CompileFunctionInContext(
            env.local(), &script_source, 1, &arg_str, 0, nullptr,
            v8::ScriptCompiler::kConsumeCodeCache)
            .ToLocalChecked();
    v8::Local<v8::Value> arg = v8_num(3);
    v8::Local<v8::Value> result =
        fun->Call(env.local(), v8::Undefined(CcTest::isolate()), 1, &arg)
            .ToLocalChecked();
    CHECK_EQ(9, result->Int32Value(env.local()).FromJust());
  }
}

UNINITIALIZED_TEST(SnapshotCreatorAnonClassWithKeep) {
  DisableAlwaysOpt();
  v8::SnapshotCreator creator;
  v8::Isolate* isolate = creator.GetIsolate();
  {
    v8::HandleScope handle_scope(isolate);
    {
      v8::Local<v8::Context> context = v8::Context::New(isolate);
      v8::Context::Scope context_scope(context);
      CompileRun(
          "function Foo() { return class {}; } \n"
          "class Bar extends Foo() {}\n"
          "Foo()\n");
      creator.SetDefaultContext(context);
    }
  }
  v8::StartupData blob =
      creator.CreateBlob(v8::SnapshotCreator::FunctionCodeHandling::kKeep);

  delete[] blob.data;
}

class V8_NODISCARD DisableLazySourcePositionScope {
 public:
  DisableLazySourcePositionScope()
      : backup_value_(FLAG_enable_lazy_source_positions) {
    FLAG_enable_lazy_source_positions = false;
  }
  ~DisableLazySourcePositionScope() {
    FLAG_enable_lazy_source_positions = backup_value_;
  }

 private:
  bool backup_value_;
};

UNINITIALIZED_TEST(NoStackFrameCacheSerialization) {
  // Checks that exceptions caught are not cached in the
  // stack frame cache during serialization. The individual frames
  // can point to JSFunction objects, which need to be stored in a
  // context snapshot, *not* isolate snapshot.
  DisableAlwaysOpt();
  DisableLazySourcePositionScope lazy_scope;

  v8::SnapshotCreator creator;
  v8::Isolate* isolate = creator.GetIsolate();
  isolate->SetCaptureStackTraceForUncaughtExceptions(true);
  {
    v8::HandleScope handle_scope(isolate);
    {
      v8::Local<v8::Context> context = v8::Context::New(isolate);
      v8::Context::Scope context_scope(context);
      v8::TryCatch try_catch(isolate);
      CompileRun(R"(
        function foo() { throw new Error('bar'); }
        function bar() {
          foo();
        }
        bar();
      )");

      creator.SetDefaultContext(context);
    }
  }
  v8::StartupData blob =
      creator.CreateBlob(v8::SnapshotCreator::FunctionCodeHandling::kKeep);

  delete[] blob.data;
}

}  // namespace internal
}  // namespace v8<|MERGE_RESOLUTION|>--- conflicted
+++ resolved
@@ -1571,14 +1571,9 @@
 }
 
 static Handle<SharedFunctionInfo> CompileScript(
-<<<<<<< HEAD
-    Isolate* isolate, Handle<String> source, Handle<String> name,
-    ScriptData* cached_data, v8::ScriptCompiler::CompileOptions options) {
-=======
     Isolate* isolate, Handle<String> source,
-    const ScriptDetails& script_details, AlignedCachedData* cached_data,
+    const ScriptDetails& script_details, ScriptData* cached_data,
     v8::ScriptCompiler::CompileOptions options) {
->>>>>>> 6d096131
   return Compiler::GetSharedFunctionInfoForScript(
              isolate, source, script_details, nullptr, cached_data, options,
              ScriptCompiler::kNoCacheNoReason, NOT_NATIVES_CODE)
@@ -1586,14 +1581,9 @@
 }
 
 static Handle<SharedFunctionInfo> CompileScriptAndProduceCache(
-<<<<<<< HEAD
-    Isolate* isolate, Handle<String> source, Handle<String> name,
-    ScriptData** script_data, v8::ScriptCompiler::CompileOptions options) {
-=======
     Isolate* isolate, Handle<String> source,
-    const ScriptDetails& script_details, AlignedCachedData** out_cached_data,
+    const ScriptDetails& script_details, ScriptData** script_data,
     v8::ScriptCompiler::CompileOptions options) {
->>>>>>> 6d096131
   Handle<SharedFunctionInfo> sfi =
       Compiler::GetSharedFunctionInfoForScript(
           isolate, source, script_details, nullptr, nullptr, options,
@@ -1879,11 +1869,7 @@
 
   i::ScriptData* script_data = nullptr;
   Handle<SharedFunctionInfo> orig = CompileScriptAndProduceCache(
-<<<<<<< HEAD
-      isolate, orig_source, Handle<String>(), &script_data,
-=======
-      isolate, orig_source, ScriptDetails(), &cached_data,
->>>>>>> 6d096131
+      isolate, orig_source, ScriptDetails(), &script_data,
       v8::ScriptCompiler::kNoCompileOptions);
   Handle<JSFunction> orig_fun =
       Factory::JSFunctionBuilder{isolate, orig, isolate->native_context()}
@@ -1897,11 +1883,7 @@
   Handle<SharedFunctionInfo> copy;
   {
     DisallowCompilation no_compile_expected(isolate);
-<<<<<<< HEAD
-    copy = CompileScript(isolate, copy_source, Handle<String>(), script_data,
-=======
-    copy = CompileScript(isolate, copy_source, ScriptDetails(), cached_data,
->>>>>>> 6d096131
+    copy = CompileScript(isolate, copy_source, ScriptDetails(), script_data,
                          v8::ScriptCompiler::kConsumeCodeCache);
   }
   CHECK_NE(*orig, *copy);
@@ -2757,11 +2739,7 @@
       "function f() {} function g() {}");
   ScriptData* script_data = nullptr;
   Handle<SharedFunctionInfo> shared = CompileScriptAndProduceCache(
-<<<<<<< HEAD
-      isolate, source, Handle<String>(), &script_data,
-=======
-      isolate, source, ScriptDetails(), &cached_data,
->>>>>>> 6d096131
+      isolate, source, ScriptDetails(), &script_data,
       v8::ScriptCompiler::kNoCompileOptions);
   delete script_data;
 
